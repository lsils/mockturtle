/* mockturtle: C++ logic network library
 * Copyright (C) 2018  EPFL
 *
 * Permission is hereby granted, free of charge, to any person
 * obtaining a copy of this software and associated documentation
 * files (the "Software"), to deal in the Software without
 * restriction, including without limitation the rights to use,
 * copy, modify, merge, publish, distribute, sublicense, and/or sell
 * copies of the Software, and to permit persons to whom the
 * Software is furnished to do so, subject to the following
 * conditions:
 *
 * The above copyright notice and this permission notice shall be
 * included in all copies or substantial portions of the Software.
 *
 * THE SOFTWARE IS PROVIDED "AS IS", WITHOUT WARRANTY OF ANY KIND,
 * EXPRESS OR IMPLIED, INCLUDING BUT NOT LIMITED TO THE WARRANTIES
 * OF MERCHANTABILITY, FITNESS FOR A PARTICULAR PURPOSE AND
 * NONINFRINGEMENT. IN NO EVENT SHALL THE AUTHORS OR COPYRIGHT
 * HOLDERS BE LIABLE FOR ANY CLAIM, DAMAGES OR OTHER LIABILITY,
 * WHETHER IN AN ACTION OF CONTRACT, TORT OR OTHERWISE, ARISING
 * FROM, OUT OF OR IN CONNECTION WITH THE SOFTWARE OR THE USE OR
 * OTHER DEALINGS IN THE SOFTWARE.
 */

/*!
  \file traits.hpp
  \brief Type traits and checkers for the network interface

  \author Mathias Soeken
*/

#pragma once

#include <type_traits>

#include <kitty/dynamic_truth_table.hpp>

namespace mockturtle
{

template<typename Ntk>
using signal = typename Ntk::signal;

template<typename Ntk>
using node = typename Ntk::node;

template<class Ntk, class = void>
struct is_network_type : std::false_type
{
};

template<class Ntk>
struct is_network_type<Ntk, std::void_t<signal<Ntk>,
                                        node<Ntk>,
                                        typename Ntk::storage,
                                        decltype( Ntk::max_fanin_size ),
                                        decltype( Ntk::min_fanin_size )>> : std::true_type
{
};

template<class Ntk>
inline constexpr bool is_network_type_v = is_network_type<Ntk>::value;

#pragma region has_get_constant
template<class Ntk, class = void>
struct has_get_constant : std::false_type
{
};

template<class Ntk>
struct has_get_constant<Ntk, std::void_t<decltype( std::declval<Ntk>().get_constant( bool() ) )>> : std::true_type
{
};

template<class Ntk>
inline constexpr bool has_get_constant_v = has_get_constant<Ntk>::value;
#pragma endregion

#pragma region has_create_pi
template<class Ntk, class = void>
struct has_create_pi : std::false_type
{
};

template<class Ntk>
struct has_create_pi<Ntk, std::void_t<decltype( std::declval<Ntk>().create_pi( std::string() ) )>> : std::true_type
{
};

template<class Ntk>
inline constexpr bool has_create_pi_v = has_create_pi<Ntk>::value;
#pragma endregion

#pragma region has_create_po
template<class Ntk, class = void>
struct has_create_po : std::false_type
{
};

template<class Ntk>
struct has_create_po<Ntk, std::void_t<decltype( std::declval<Ntk>().create_po( std::declval<signal<Ntk>>(), std::string() ) )>> : std::true_type
{
};

template<class Ntk>
inline constexpr bool has_create_po_v = has_create_po<Ntk>::value;
#pragma endregion

#pragma region has_is_constant
template<class Ntk, class = void>
struct has_is_constant : std::false_type
{
};

template<class Ntk>
struct has_is_constant<Ntk, std::void_t<decltype( std::declval<Ntk>().is_constant( std::declval<node<Ntk>>() ) )>> : std::true_type
{
};

template<class Ntk>
inline constexpr bool has_is_constant_v = has_is_constant<Ntk>::value;
#pragma endregion

#pragma region has_is_pi
template<class Ntk, class = void>
struct has_is_pi : std::false_type
{
};

template<class Ntk>
struct has_is_pi<Ntk, std::void_t<decltype( std::declval<Ntk>().is_pi( std::declval<node<Ntk>>() ) )>> : std::true_type
{
};

template<class Ntk>
inline constexpr bool has_is_pi_v = has_is_pi<Ntk>::value;
#pragma endregion

#pragma region has_create_buf
template<class Ntk, class = void>
struct has_create_buf : std::false_type
{
};

template<class Ntk>
struct has_create_buf<Ntk, std::void_t<decltype( std::declval<Ntk>().create_buf( std::declval<signal<Ntk>>() ) )>> : std::true_type
{
};

template<class Ntk>
inline constexpr bool has_create_buf_v = has_create_buf<Ntk>::value;
#pragma endregion

#pragma region has_create_not
template<class Ntk, class = void>
struct has_create_not : std::false_type
{
};

template<class Ntk>
struct has_create_not<Ntk, std::void_t<decltype( std::declval<Ntk>().create_not( std::declval<signal<Ntk>>() ) )>> : std::true_type
{
};

template<class Ntk>
inline constexpr bool has_create_not_v = has_create_not<Ntk>::value;
#pragma endregion

#pragma region has_create_and
template<class Ntk, class = void>
struct has_create_and : std::false_type
{
};

template<class Ntk>
struct has_create_and<Ntk, std::void_t<decltype( std::declval<Ntk>().create_and( std::declval<signal<Ntk>>(), std::declval<signal<Ntk>>() ) )>> : std::true_type
{
};

template<class Ntk>
inline constexpr bool has_create_and_v = has_create_and<Ntk>::value;
#pragma endregion

#pragma region has_create_nand
template<class Ntk, class = void>
struct has_create_nand : std::false_type
{
};

template<class Ntk>
struct has_create_nand<Ntk, std::void_t<decltype( std::declval<Ntk>().create_nand( std::declval<signal<Ntk>>(), std::declval<signal<Ntk>>() ) )>> : std::true_type
{
};

template<class Ntk>
inline constexpr bool has_create_nand_v = has_create_nand<Ntk>::value;
#pragma endregion

#pragma region has_create_or
template<class Ntk, class = void>
struct has_create_or : std::false_type
{
};

template<class Ntk>
struct has_create_or<Ntk, std::void_t<decltype( std::declval<Ntk>().create_or( std::declval<signal<Ntk>>(), std::declval<signal<Ntk>>() ) )>> : std::true_type
{
};

template<class Ntk>
inline constexpr bool has_create_or_v = has_create_or<Ntk>::value;
#pragma endregion

#pragma region has_create_nor
template<class Ntk, class = void>
struct has_create_nor : std::false_type
{
};

template<class Ntk>
struct has_create_nor<Ntk, std::void_t<decltype( std::declval<Ntk>().create_nor( std::declval<signal<Ntk>>(), std::declval<signal<Ntk>>() ) )>> : std::true_type
{
};

template<class Ntk>
inline constexpr bool has_create_nor_v = has_create_nor<Ntk>::value;
#pragma endregion

#pragma region has_create_lt
template<class Ntk, class = void>
struct has_create_lt : std::false_type
{
};

template<class Ntk>
struct has_create_lt<Ntk, std::void_t<decltype( std::declval<Ntk>().create_lt( std::declval<signal<Ntk>>(), std::declval<signal<Ntk>>() ) )>> : std::true_type
{
};

template<class Ntk>
inline constexpr bool has_create_lt_v = has_create_lt<Ntk>::value;
#pragma endregion

#pragma region has_create_le
template<class Ntk, class = void>
struct has_create_le : std::false_type
{
};

template<class Ntk>
struct has_create_le<Ntk, std::void_t<decltype( std::declval<Ntk>().create_le( std::declval<signal<Ntk>>(), std::declval<signal<Ntk>>() ) )>> : std::true_type
{
};

template<class Ntk>
inline constexpr bool has_create_le_v = has_create_le<Ntk>::value;
#pragma endregion

#pragma region has_create_gt
template<class Ntk, class = void>
struct has_create_gt : std::false_type
{
};

template<class Ntk>
struct has_create_gt<Ntk, std::void_t<decltype( std::declval<Ntk>().create_gt( std::declval<signal<Ntk>>(), std::declval<signal<Ntk>>() ) )>> : std::true_type
{
};

template<class Ntk>
inline constexpr bool has_create_gt_v = has_create_gt<Ntk>::value;
#pragma endregion

#pragma region has_create_ge
template<class Ntk, class = void>
struct has_create_ge : std::false_type
{
};

template<class Ntk>
struct has_create_ge<Ntk, std::void_t<decltype( std::declval<Ntk>().create_ge( std::declval<signal<Ntk>>(), std::declval<signal<Ntk>>() ) )>> : std::true_type
{
};

template<class Ntk>
inline constexpr bool has_create_ge_v = has_create_ge<Ntk>::value;
#pragma endregion

#pragma region has_create_xor
template<class Ntk, class = void>
struct has_create_xor : std::false_type
{
};

template<class Ntk>
struct has_create_xor<Ntk, std::void_t<decltype( std::declval<Ntk>().create_xor( std::declval<signal<Ntk>>(), std::declval<signal<Ntk>>() ) )>> : std::true_type
{
};

template<class Ntk>
inline constexpr bool has_create_xor_v = has_create_xor<Ntk>::value;
#pragma endregion

#pragma region has_create_xnor
template<class Ntk, class = void>
struct has_create_xnor : std::false_type
{
};

template<class Ntk>
struct has_create_xnor<Ntk, std::void_t<decltype( std::declval<Ntk>().create_xnor( std::declval<signal<Ntk>>(), std::declval<signal<Ntk>>() ) )>> : std::true_type
{
};

template<class Ntk>
inline constexpr bool has_create_xnor_v = has_create_xnor<Ntk>::value;
#pragma endregion

#pragma region has_create_maj
template<class Ntk, class = void>
struct has_create_maj : std::false_type
{
};

template<class Ntk>
struct has_create_maj<Ntk, std::void_t<decltype( std::declval<Ntk>().create_maj( std::declval<signal<Ntk>>(), std::declval<signal<Ntk>>(), std::declval<signal<Ntk>>() ) )>> : std::true_type
{
};

template<class Ntk>
inline constexpr bool has_create_maj_v = has_create_maj<Ntk>::value;
#pragma endregion

#pragma region has_create_ite
template<class Ntk, class = void>
struct has_create_ite : std::false_type
{
};

template<class Ntk>
struct has_create_ite<Ntk, std::void_t<decltype( std::declval<Ntk>().create_ite( std::declval<signal<Ntk>>(), std::declval<signal<Ntk>>(), std::declval<signal<Ntk>>() ) )>> : std::true_type
{
};

template<class Ntk>
inline constexpr bool has_create_ite_v = has_create_ite<Ntk>::value;
#pragma endregion

#pragma region has_create_node
template<class Ntk, class = void>
struct has_create_node : std::false_type
{
};

template<class Ntk>
struct has_create_node<Ntk, std::void_t<decltype( std::declval<Ntk>().create_node( std::declval<std::vector<signal<Ntk>>>(), std::declval<kitty::dynamic_truth_table>() ) )>> : std::true_type
{
};

template<class Ntk>
inline constexpr bool has_create_node_v = has_create_node<Ntk>::value;
#pragma endregion

#pragma region has_clone_node
template<class Ntk, class = void>
struct has_clone_node : std::false_type
{
};

template<class Ntk>
struct has_clone_node<Ntk, std::void_t<decltype( std::declval<Ntk>().clone_node( std::declval<Ntk>(), std::declval<node<Ntk>>(), std::declval<std::vector<signal<Ntk>>>() ) )>> : std::true_type
{
};

template<class Ntk>
inline constexpr bool has_clone_node_v = has_clone_node<Ntk>::value;
#pragma endregion

#pragma region has_size
template<class Ntk, class = void>
struct has_size : std::false_type
{
};

template<class Ntk>
struct has_size<Ntk, std::void_t<decltype( std::declval<Ntk>().size() )>> : std::true_type
{
};

template<class Ntk>
inline constexpr bool has_size_v = has_size<Ntk>::value;
#pragma endregion

#pragma region has_num_pis
template<class Ntk, class = void>
struct has_num_pis : std::false_type
{
};

template<class Ntk>
struct has_num_pis<Ntk, std::void_t<decltype( std::declval<Ntk>().num_pis() )>> : std::true_type
{
};

template<class Ntk>
inline constexpr bool has_num_pis_v = has_num_pis<Ntk>::value;
#pragma endregion

#pragma region has_num_pos
template<class Ntk, class = void>
struct has_num_pos : std::false_type
{
};

template<class Ntk>
struct has_num_pos<Ntk, std::void_t<decltype( std::declval<Ntk>().num_pos() )>> : std::true_type
{
};

template<class Ntk>
inline constexpr bool has_num_pos_v = has_num_pos<Ntk>::value;
#pragma endregion

#pragma region has_num_gates
template<class Ntk, class = void>
struct has_num_gates : std::false_type
{
};

template<class Ntk>
struct has_num_gates<Ntk, std::void_t<decltype( std::declval<Ntk>().num_gates() )>> : std::true_type
{
};

template<class Ntk>
inline constexpr bool has_num_gates_v = has_num_gates<Ntk>::value;
#pragma endregion

#pragma region has_fanin_size
template<class Ntk, class = void>
struct has_fanin_size : std::false_type
{
};

template<class Ntk>
struct has_fanin_size<Ntk, std::void_t<decltype( std::declval<Ntk>().fanin_size( std::declval<node<Ntk>>() ) )>> : std::true_type
{
};

template<class Ntk>
inline constexpr bool has_fanin_size_v = has_fanin_size<Ntk>::value;
#pragma endregion

#pragma region has_fanout_size
template<class Ntk, class = void>
struct has_fanout_size : std::false_type
{
};

template<class Ntk>
struct has_fanout_size<Ntk, std::void_t<decltype( std::declval<Ntk>().fanout_size( std::declval<node<Ntk>>() ) )>> : std::true_type
{
};

template<class Ntk>
inline constexpr bool has_fanout_size_v = has_fanout_size<Ntk>::value;
#pragma endregion

<<<<<<< HEAD
#pragma region has_depth
template<class Ntk, class = void>
struct has_depth : std::false_type
=======
#pragma region has_node_function
template<class Ntk, class = void>
struct has_node_function : std::false_type
>>>>>>> c8f50fc7
{
};

template<class Ntk>
<<<<<<< HEAD
struct has_depth<Ntk, std::void_t<decltype( std::declval<Ntk>().depth() )>> : std::true_type
=======
struct has_node_function<Ntk, std::void_t<decltype( std::declval<Ntk>().node_function( std::declval<node<Ntk>>() ) )>> : std::true_type
>>>>>>> c8f50fc7
{
};

template<class Ntk>
<<<<<<< HEAD
inline constexpr bool has_depth_v = has_depth<Ntk>::value;
#pragma endregion

#pragma region has_level
template<class Ntk, class = void>
struct has_level : std::false_type
{
};

template<class Ntk>
struct has_level<Ntk, std::void_t<decltype( std::declval<Ntk>().level( std::declval<node<Ntk>>() ) )>> : std::true_type
{
};

template<class Ntk>
inline constexpr bool has_level_v = has_level<Ntk>::value;
=======
inline constexpr bool has_node_function_v = has_node_function<Ntk>::value;
>>>>>>> c8f50fc7
#pragma endregion

#pragma region has_get_node
template<class Ntk, class = void>
struct has_get_node : std::false_type
{
};

template<class Ntk>
struct has_get_node<Ntk, std::void_t<decltype( std::declval<Ntk>().get_node( std::declval<signal<Ntk>>() ) )>> : std::true_type
{
};

template<class Ntk>
inline constexpr bool has_get_node_v = has_get_node<Ntk>::value;
#pragma endregion

#pragma region has_is_complemented
template<class Ntk, class = void>
struct has_is_complemented : std::false_type
{
};

template<class Ntk>
struct has_is_complemented<Ntk, std::void_t<decltype( std::declval<Ntk>().is_complemented( std::declval<signal<Ntk>>() ) )>> : std::true_type
{
};

template<class Ntk>
inline constexpr bool has_is_complemented_v = has_is_complemented<Ntk>::value;
#pragma endregion

#pragma region has_node_to_index
template<class Ntk, class = void>
struct has_node_to_index : std::false_type
{
};

template<class Ntk>
struct has_node_to_index<Ntk, std::void_t<decltype( std::declval<Ntk>().node_to_index( std::declval<node<Ntk>>() ) )>> : std::true_type
{
};

template<class Ntk>
inline constexpr bool has_node_to_index_v = has_node_to_index<Ntk>::value;
#pragma endregion

#pragma region has_index_to_node
template<class Ntk, class = void>
struct has_index_to_node : std::false_type
{
};

template<class Ntk>
struct has_index_to_node<Ntk, std::void_t<decltype( std::declval<Ntk>().index_to_node( uint32_t() ) )>> : std::true_type
{
};

template<class Ntk>
inline constexpr bool has_index_to_node_v = has_index_to_node<Ntk>::value;
#pragma endregion

#pragma region has_foreach_node
template<class Ntk, class = void>
struct has_foreach_node : std::false_type
{
};

template<class Ntk>
struct has_foreach_node<Ntk, std::void_t<decltype( std::declval<Ntk>().foreach_node( std::declval<void( node<Ntk>, uint32_t )>() ) )>> : std::true_type
{
};

template<class Ntk>
inline constexpr bool has_foreach_node_v = has_foreach_node<Ntk>::value;
#pragma endregion

#pragma region has_foreach_pi
template<class Ntk, class = void>
struct has_foreach_pi : std::false_type
{
};

template<class Ntk>
struct has_foreach_pi<Ntk, std::void_t<decltype( std::declval<Ntk>().foreach_pi( std::declval<void( node<Ntk>, uint32_t )>() ) )>> : std::true_type
{
};

template<class Ntk>
inline constexpr bool has_foreach_pi_v = has_foreach_pi<Ntk>::value;
#pragma endregion

#pragma region has_foreach_po
template<class Ntk, class = void>
struct has_foreach_po : std::false_type
{
};

template<class Ntk>
struct has_foreach_po<Ntk, std::void_t<decltype( std::declval<Ntk>().foreach_po( std::declval<void( signal<Ntk>, uint32_t )>() ) )>> : std::true_type
{
};

template<class Ntk>
inline constexpr bool has_foreach_po_v = has_foreach_po<Ntk>::value;
#pragma endregion

#pragma region has_foreach_gate
template<class Ntk, class = void>
struct has_foreach_gate : std::false_type
{
};

template<class Ntk>
struct has_foreach_gate<Ntk, std::void_t<decltype( std::declval<Ntk>().foreach_gate( std::declval<void( node<Ntk>, uint32_t )>() ) )>> : std::true_type
{
};

template<class Ntk>
inline constexpr bool has_foreach_gate_v = has_foreach_gate<Ntk>::value;
#pragma endregion

#pragma region has_foreach_fanin
template<class Ntk, class = void>
struct has_foreach_fanin : std::false_type
{
};

template<class Ntk>
struct has_foreach_fanin<Ntk, std::void_t<decltype( std::declval<Ntk>().foreach_fanin( std::declval<node<Ntk>>(), std::declval<void( signal<Ntk>, uint32_t )>() ) )>> : std::true_type
{
};

template<class Ntk>
inline constexpr bool has_foreach_fanin_v = has_foreach_fanin<Ntk>::value;
#pragma endregion

#pragma region has_compute
template<class Ntk, typename T, class = void>
struct has_compute : std::false_type
{
};

template<class Ntk, typename T>
struct has_compute<Ntk, T, std::void_t<decltype( std::declval<Ntk>().compute( std::declval<node<Ntk>>(), std::begin( std::vector<T>() ), std::end( std::vector<T>() ) ) )>> : std::true_type
{
};

template<class Ntk, typename T>
inline constexpr bool has_compute_v = has_compute<Ntk, T>::value;
#pragma endregion

#pragma region has_has_mapping
template<class Ntk, class = void>
struct has_has_mapping : std::false_type
{
};

template<class Ntk>
struct has_has_mapping<Ntk, std::void_t<decltype( std::declval<Ntk>().has_mapping() )>> : std::true_type
{
};

template<class Ntk>
inline constexpr bool has_has_mapping_v = has_has_mapping<Ntk>::value;
#pragma endregion

#pragma region has_is_mapped
template<class Ntk, class = void>
struct has_is_mapped : std::false_type
{
};

template<class Ntk>
struct has_is_mapped<Ntk, std::void_t<decltype( std::declval<Ntk>().is_mapped( std::declval<node<Ntk>>() ) )>> : std::true_type
{
};

template<class Ntk>
inline constexpr bool has_is_mapped_v = has_is_mapped<Ntk>::value;
#pragma endregion

#pragma region has_clear_mapping
template<class Ntk, class = void>
struct has_clear_mapping : std::false_type
{
};

template<class Ntk>
struct has_clear_mapping<Ntk, std::void_t<decltype( std::declval<Ntk>().clear_mapping() )>> : std::true_type
{
};

template<class Ntk>
inline constexpr bool has_clear_mapping_v = has_clear_mapping<Ntk>::value;
#pragma endregion

#pragma region has_num_luts
template<class Ntk, class = void>
struct has_num_luts : std::false_type
{
};

template<class Ntk>
struct has_num_luts<Ntk, std::void_t<decltype( std::declval<Ntk>().num_luts() )>> : std::true_type
{
};

template<class Ntk>
inline constexpr bool has_num_luts_v = has_num_luts<Ntk>::value;
#pragma endregion

#pragma region has_add_to_mapping
template<class Ntk, class = void>
struct has_add_to_mapping : std::false_type
{
};

template<class Ntk>
struct has_add_to_mapping<Ntk, std::void_t<decltype( std::declval<Ntk>().add_to_mapping( std::declval<node<Ntk>>(), std::begin( std::vector<node<Ntk>>() ), std::end( std::vector<node<Ntk>>() ) ) )>> : std::true_type
{
};

template<class Ntk>
inline constexpr bool has_add_to_mapping_v = has_add_to_mapping<Ntk>::value;
#pragma endregion

#pragma region has_remove_from_mapping
template<class Ntk, class = void>
struct has_remove_from_mapping : std::false_type
{
};

template<class Ntk>
struct has_remove_from_mapping<Ntk, std::void_t<decltype( std::declval<Ntk>().remove_from_mapping( std::declval<node<Ntk>>() ) )>> : std::true_type
{
};

template<class Ntk>
inline constexpr bool has_remove_from_mapping_v = has_remove_from_mapping<Ntk>::value;
#pragma endregion

#pragma region has_lut_function
template<class Ntk, class = void>
struct has_lut_function : std::false_type
{
};

template<class Ntk>
struct has_lut_function<Ntk, std::void_t<decltype( std::declval<Ntk>().lut_function( std::declval<node<Ntk>>() ) )>> : std::true_type
{
};

template<class Ntk>
inline constexpr bool has_lut_function_v = has_lut_function<Ntk>::value;
#pragma endregion

#pragma region has_set_lut_function
template<class Ntk, class = void>
struct has_set_lut_function : std::false_type
{
};

template<class Ntk>
struct has_set_lut_function<Ntk, std::void_t<decltype( std::declval<Ntk>().set_lut_function( std::declval<node<Ntk>>(), std::declval<kitty::dynamic_truth_table>() ) )>> : std::true_type
{
};

template<class Ntk>
inline constexpr bool has_set_lut_function_v = has_set_lut_function<Ntk>::value;
#pragma endregion

#pragma region has_foreach_lut_fanin
template<class Ntk, class = void>
struct has_foreach_lut_fanin : std::false_type
{
};

template<class Ntk>
struct has_foreach_lut_fanin<Ntk, std::void_t<decltype( std::declval<Ntk>().foreach_lut_fanin( std::declval<node<Ntk>>(), std::declval<void( node<Ntk>, uint32_t )>() ) )>> : std::true_type
{
};

template<class Ntk>
inline constexpr bool has_foreach_lut_fanin_v = has_foreach_lut_fanin<Ntk>::value;
#pragma endregion

#pragma region has_clear_values
template<class Ntk, class = void>
struct has_clear_values : std::false_type
{
};

template<class Ntk>
struct has_clear_values<Ntk, std::void_t<decltype( std::declval<Ntk>().clear_values() )>> : std::true_type
{
};

template<class Ntk>
inline constexpr bool has_clear_values_v = has_clear_values<Ntk>::value;
#pragma endregion

#pragma region has_value
template<class Ntk, class = void>
struct has_value : std::false_type
{
};

template<class Ntk>
struct has_value<Ntk, std::void_t<decltype( std::declval<Ntk>().value( std::declval<node<Ntk>>() ) )>> : std::true_type
{
};

template<class Ntk>
inline constexpr bool has_value_v = has_value<Ntk>::value;
#pragma endregion

#pragma region set_value
template<class Ntk, class = void>
struct has_set_value : std::false_type
{
};

template<class Ntk>
struct has_set_value<Ntk, std::void_t<decltype( std::declval<Ntk>().set_value( std::declval<node<Ntk>>(), uint32_t() ) )>> : std::true_type
{
};

template<class Ntk>
inline constexpr bool has_set_value_v = has_set_value<Ntk>::value;
#pragma endregion

#pragma region incr_value
template<class Ntk, class = void>
struct has_incr_value : std::false_type
{
};

template<class Ntk>
struct has_incr_value<Ntk, std::void_t<decltype( std::declval<Ntk>().incr_value( std::declval<node<Ntk>>() ) )>> : std::true_type
{
};

template<class Ntk>
inline constexpr bool has_incr_value_v = has_incr_value<Ntk>::value;
#pragma endregion

#pragma region decr_value
template<class Ntk, class = void>
struct has_decr_value : std::false_type
{
};

template<class Ntk>
struct has_decr_value<Ntk, std::void_t<decltype( std::declval<Ntk>().decr_value( std::declval<node<Ntk>>() ) )>> : std::true_type
{
};

template<class Ntk>
inline constexpr bool has_decr_value_v = has_decr_value<Ntk>::value;
#pragma endregion

#pragma region has_clear_visited
template<class Ntk, class = void>
struct has_clear_visited : std::false_type
{
};

template<class Ntk>
struct has_clear_visited<Ntk, std::void_t<decltype( std::declval<Ntk>().clear_visited() )>> : std::true_type
{
};

template<class Ntk>
inline constexpr bool has_clear_visited_v = has_clear_visited<Ntk>::value;
#pragma endregion

#pragma region has_visited
template<class Ntk, class = void>
struct has_visited : std::false_type
{
};

template<class Ntk>
struct has_visited<Ntk, std::void_t<decltype( std::declval<Ntk>().visited( std::declval<node<Ntk>>() ) )>> : std::true_type
{
};

template<class Ntk>
inline constexpr bool has_visited_v = has_visited<Ntk>::value;
#pragma endregion

#pragma region set_visited
template<class Ntk, class = void>
struct has_set_visited : std::false_type
{
};

template<class Ntk>
struct has_set_visited<Ntk, std::void_t<decltype( std::declval<Ntk>().set_visited( std::declval<node<Ntk>>(), uint32_t() ) )>> : std::true_type
{
};

template<class Ntk>
inline constexpr bool has_set_visited_v = has_set_visited<Ntk>::value;
#pragma endregion

#pragma region has_update
template<class Ntk, class = void>
struct has_update : std::false_type
{
};

template<class Ntk>
struct has_update<Ntk, std::void_t<decltype( std::declval<Ntk>().update() )>> : std::true_type
{
};

template<class Ntk>
inline constexpr bool has_update_v = has_update<Ntk>::value;
#pragma endregion

/*! \brief SFINAE based on iterator type (for compute functions).
 */
template<typename Iterator, typename T>
using iterates_over_t = std::enable_if_t<std::is_same_v<typename Iterator::value_type, T>, T>;

} /* namespace mockturtle */<|MERGE_RESOLUTION|>--- conflicted
+++ resolved
@@ -467,48 +467,49 @@
 inline constexpr bool has_fanout_size_v = has_fanout_size<Ntk>::value;
 #pragma endregion
 
-<<<<<<< HEAD
 #pragma region has_depth
 template<class Ntk, class = void>
 struct has_depth : std::false_type
-=======
+{
+};
+
+template<class Ntk>
+struct has_depth<Ntk, std::void_t<decltype( std::declval<Ntk>().depth() )>> : std::true_type
+{
+};
+
+template<class Ntk>
+inline constexpr bool has_depth_v = has_depth<Ntk>::value;
+#pragma endregion
+
+#pragma region has_level
+template<class Ntk, class = void>
+struct has_level : std::false_type
+{
+};
+
+template<class Ntk>
+struct has_level<Ntk, std::void_t<decltype( std::declval<Ntk>().level( std::declval<node<Ntk>>() ) )>> : std::true_type
+{
+};
+
+template<class Ntk>
+inline constexpr bool has_level_v = has_level<Ntk>::value;
+#pragma endregion
+
 #pragma region has_node_function
 template<class Ntk, class = void>
 struct has_node_function : std::false_type
->>>>>>> c8f50fc7
-{
-};
-
-template<class Ntk>
-<<<<<<< HEAD
-struct has_depth<Ntk, std::void_t<decltype( std::declval<Ntk>().depth() )>> : std::true_type
-=======
+{
+};
+
+template<class Ntk>
 struct has_node_function<Ntk, std::void_t<decltype( std::declval<Ntk>().node_function( std::declval<node<Ntk>>() ) )>> : std::true_type
->>>>>>> c8f50fc7
-{
-};
-
-template<class Ntk>
-<<<<<<< HEAD
-inline constexpr bool has_depth_v = has_depth<Ntk>::value;
-#pragma endregion
-
-#pragma region has_level
-template<class Ntk, class = void>
-struct has_level : std::false_type
-{
-};
-
-template<class Ntk>
-struct has_level<Ntk, std::void_t<decltype( std::declval<Ntk>().level( std::declval<node<Ntk>>() ) )>> : std::true_type
-{
-};
-
-template<class Ntk>
-inline constexpr bool has_level_v = has_level<Ntk>::value;
-=======
+{
+};
+
+template<class Ntk>
 inline constexpr bool has_node_function_v = has_node_function<Ntk>::value;
->>>>>>> c8f50fc7
 #pragma endregion
 
 #pragma region has_get_node
