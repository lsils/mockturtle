--- conflicted
+++ resolved
@@ -71,8 +71,7 @@
 class cnf_view_impl : public Ntk
 {
 public:
-<<<<<<< HEAD
-  cnf_view_impl( CnfView& cnf_view ): Ntk() { (void)cnf_view; }
+  cnf_view_impl( CnfView& cnf_view ) : Ntk() { (void)cnf_view; }
 };
 
 template<typename CnfView, typename Ntk, bill::solvers Solver>
@@ -82,13 +81,15 @@
   using node = typename Ntk::node;
 
 public:
-  cnf_view_impl( CnfView& cnf_view ) 
-    : Ntk(), cnf_view_( cnf_view ), literals_( *this )
-  { }
-
-  cnf_view_impl( CnfView& cnf_view, Ntk& ntk ) 
-    : Ntk( ntk ), cnf_view_( cnf_view ), literals_( *this )
-  { }
+  cnf_view_impl( CnfView& cnf_view )
+      : Ntk(), cnf_view_( cnf_view ), literals_( *this )
+  {
+  }
+
+  cnf_view_impl( CnfView& cnf_view, Ntk& ntk )
+      : Ntk( ntk ), cnf_view_( cnf_view ), literals_( *this )
+  {
+  }
 
   void init()
   {
@@ -150,7 +151,7 @@
   {
     deactivate( n );
     cnf_view_.add_clause( switch_lit( n ) );
-    cnf_view_.on_add( n, false ); 
+    cnf_view_.on_add( n, false );
     /* reuse literals_[n] (so that the fanout clauses are still valid),
     but create a new switches_[n] to control a new set of gate clauses */
   }
@@ -167,105 +168,6 @@
   std::vector<bill::lit_type> switches_;
 };
 
-=======
-  cnf_view_impl( CnfView& cnf_view ) : Ntk() { (void)cnf_view; }
-};
-
-template<typename CnfView, typename Ntk, bill::solvers Solver>
-class cnf_view_impl<CnfView, Ntk, true, Solver> : public Ntk
-{
-  friend class cnf_view<Ntk, true, Solver>;
-  using node = typename Ntk::node;
-
-public:
-  cnf_view_impl( CnfView& cnf_view )
-      : Ntk(), cnf_view_( cnf_view ), literals_( *this )
-  {
-  }
-
-  cnf_view_impl( CnfView& cnf_view, Ntk& ntk )
-      : Ntk( ntk ), cnf_view_( cnf_view ), literals_( *this )
-  {
-  }
-
-  void init()
-  {
-    cnf_view_.solver_.add_variables( Ntk::size() );
-
-    /* unit clause for constants */
-    bill::lit_type lit_const( 0, bill::lit_type::polarities::negative );
-    cnf_view_.add_clause( lit_const );
-    literals_[Ntk::get_constant( false )] = lit_const;
-    if ( Ntk::get_node( Ntk::get_constant( false ) ) != Ntk::get_node( Ntk::get_constant( true ) ) )
-    {
-      literals_[Ntk::get_constant( true )] = ~lit_const;
-    }
-
-    uint32_t v = 0;
-    Ntk::foreach_pi( [&]( auto const& n ) {
-      literals_[n] = bill::lit_type( ++v, bill::lit_type::polarities::positive );
-    } );
-
-    Ntk::foreach_gate( [&]( auto const& n ) {
-      literals_[n] = bill::lit_type( ++v, bill::lit_type::polarities::positive );
-      cnf_view_.on_add( n, false );
-    } );
-  }
-
-  /*! \brief Returns the switching literal associated to a node. */
-  inline bill::lit_type switch_lit( node const& n ) const
-  {
-    assert( !Ntk::is_pi( n ) && !Ntk::is_constant( n ) && "PI and constant node are not switch-able" );
-    return switches_[Ntk::node_to_index( n )];
-  }
-
-  /*! \brief Whether a node is currently activated (included in CNF). */
-  inline bool is_activated( node const& n ) const
-  {
-    return switch_lit( n ).is_complemented();
-    /* clauses are activated if switch literal is complemented */
-  }
-
-  /*! \brief Deactivates the clauses for a node. */
-  void deactivate( node const& n )
-  {
-    if ( is_activated( n ) )
-    {
-      switches_[Ntk::node_to_index( n )].complement();
-    }
-  }
-
-  /*! \brief (Re-)activates the clauses for a node. */
-  void activate( node const& n )
-  {
-    if ( !is_activated( n ) )
-    {
-      switches_[Ntk::node_to_index( n )].complement();
-    }
-  }
-
-  void on_modified( node const& n )
-  {
-    deactivate( n );
-    cnf_view_.add_clause( switch_lit( n ) );
-    cnf_view_.on_add( n, false );
-    /* reuse literals_[n] (so that the fanout clauses are still valid),
-    but create a new switches_[n] to control a new set of gate clauses */
-  }
-
-  void on_delete( node const& n )
-  {
-    deactivate( n );
-  }
-
-private:
-  CnfView& cnf_view_;
-
-  node_map<bill::lit_type, Ntk> literals_;
-  std::vector<bill::lit_type> switches_;
-};
-
->>>>>>> 172ed9fb
 } /* namespace detail */
 
 /*! \brief A view to connect logic network creation to SAT solving.
@@ -299,13 +201,8 @@
 public:
   // can only be constructed as empty network
   explicit cnf_view( cnf_view_params const& ps = {} )
-<<<<<<< HEAD
-    : cnf_view_impl_t( *this ),
-      ps_( ps )
-=======
       : cnf_view_impl_t( *this ),
         ps_( ps )
->>>>>>> 172ed9fb
   {
     static_assert( is_network_type_v<Ntk>, "Ntk is not a network type" );
     static_assert( has_node_to_index_v<Ntk>, "Ntk does not implement the node_to_index method" );
@@ -332,13 +229,8 @@
 
   template<bool enabled = AllowModify, typename = std::enable_if_t<enabled>>
   explicit cnf_view( Ntk& ntk, cnf_view_params const& ps = {} )
-<<<<<<< HEAD
-    : cnf_view_impl_t( *this, ntk ),
-      ps_( ps )
-=======
       : cnf_view_impl_t( *this, ntk ),
         ps_( ps )
->>>>>>> 172ed9fb
   {
     static_assert( is_network_type_v<Ntk>, "Ntk is not a network type" );
     static_assert( has_node_to_index_v<Ntk>, "Ntk does not implement the node_to_index method" );
@@ -359,11 +251,7 @@
     const auto f = Ntk::create_pi( name );
 
     const auto v = solver_.add_variable();
-<<<<<<< HEAD
-    
-=======
-
->>>>>>> 172ed9fb
+
     if constexpr ( AllowModify )
     {
       cnf_view_impl_t::literals_.resize( bill::lit_type( 0, bill::lit_type::polarities::positive ) );
@@ -406,54 +294,8 @@
    */
   inline std::optional<bool> solve( bill::result::clause_type const& assumptions, uint32_t limit = 0 )
   {
-<<<<<<< HEAD
-    if constexpr ( AllowModify )
-    {
-      std::vector<bill::lit_type> assumptions_copy = assumptions;
-      for ( auto i = 1u; i < cnf_view_impl_t::switches_.size(); ++i )
-      {
-        if ( Ntk::is_pi( Ntk::index_to_node( i ) ) ) { continue; }
-        assumptions_copy.push_back( cnf_view_impl_t::switches_[i] );
-      }
-
-      if ( ps_.write_dimacs )
-      {
-        for ( const auto& a : assumptions_copy )
-        {
-          auto l = pabc::Abc_Var2Lit( a.variable(), a.is_complemented() );
-          dimacs_.add_clause( &l, &l + 1 );
-        }
-  
-        dimacs_.set_nr_vars( solver_.num_variables() );
-  
-        auto fd = fopen( ps_.write_dimacs->c_str(), "w" );
-        dimacs_.to_dimacs( fd );
-        fclose( fd );
-      }
-  
-      const auto res = solver_.solve( assumptions_copy, limit );
-  
-      switch ( res )
-      {
-      case bill::result::states::satisfiable:
-        model_ = solver_.get_model().model();
-        return true;
-      case bill::result::states::unsatisfiable:
-        return false;
-      default:
-        return std::nullopt;
-      }
-  
-      return std::nullopt;
-    }
-
-    if ( ps_.write_dimacs )
-    {
-      for ( const auto& a : assumptions )
-=======
     const auto _write_dimacs = [&]( bill::result::clause_type const& assumps ) {
       if ( ps_.write_dimacs )
->>>>>>> 172ed9fb
       {
         for ( const auto& a : assumps )
         {
@@ -660,11 +502,7 @@
       {
         node_lit = cnf_view_impl_t::literals_[n];
       }
-<<<<<<< HEAD
-  
-=======
-
->>>>>>> 172ed9fb
+
       switch_lit = bill::lit_type( solver_.add_variable(), bill::lit_type::polarities::positive );
       cnf_view_impl_t::switches_.resize( Ntk::size() );
       cnf_view_impl_t::switches_[Ntk::node_to_index( n )] = ~switch_lit;
@@ -690,11 +528,7 @@
         add_clause( clause );
       }
     };
-<<<<<<< HEAD
-    
-=======
-
->>>>>>> 172ed9fb
+
     bill::result::clause_type child_lits;
     Ntk::foreach_fanin( n, [&]( auto const& f ) {
       child_lits.push_back( lit( f ) );
