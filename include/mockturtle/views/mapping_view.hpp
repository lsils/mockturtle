/* mockturtle: C++ logic network library
 * Copyright (C) 2018  EPFL
 *
 * Permission is hereby granted, free of charge, to any person
 * obtaining a copy of this software and associated documentation
 * files (the "Software"), to deal in the Software without
 * restriction, including without limitation the rights to use,
 * copy, modify, merge, publish, distribute, sublicense, and/or sell
 * copies of the Software, and to permit persons to whom the
 * Software is furnished to do so, subject to the following
 * conditions:
 *
 * The above copyright notice and this permission notice shall be
 * included in all copies or substantial portions of the Software.
 *
 * THE SOFTWARE IS PROVIDED "AS IS", WITHOUT WARRANTY OF ANY KIND,
 * EXPRESS OR IMPLIED, INCLUDING BUT NOT LIMITED TO THE WARRANTIES
 * OF MERCHANTABILITY, FITNESS FOR A PARTICULAR PURPOSE AND
 * NONINFRINGEMENT. IN NO EVENT SHALL THE AUTHORS OR COPYRIGHT
 * HOLDERS BE LIABLE FOR ANY CLAIM, DAMAGES OR OTHER LIABILITY,
 * WHETHER IN AN ACTION OF CONTRACT, TORT OR OTHERWISE, ARISING
 * FROM, OUT OF OR IN CONNECTION WITH THE SOFTWARE OR THE USE OR
 * OTHER DEALINGS IN THE SOFTWARE.
 */

/*!
  \file mapping_view.hpp
  \brief Implements mapping methods to create mapped networks

  \author Mathias Soeken
*/

#pragma once

#include <vector>

#include "../networks/detail/foreach.hpp"
#include "../traits.hpp"
#include "../utils/truth_table_cache.hpp"
#include "../views/immutable_view.hpp"

#include <kitty/dynamic_truth_table.hpp>

namespace mockturtle
{

namespace detail
{

template<bool StoreFunction>
struct mapping_view_storage;

template<>
struct mapping_view_storage<true>
{
  std::vector<uint32_t> mappings;
  uint32_t mapping_size{0};
  std::vector<uint32_t> functions;
  truth_table_cache<kitty::dynamic_truth_table> cache;
};

template<>
struct mapping_view_storage<false>
{
  std::vector<uint32_t> mappings;
  uint32_t mapping_size{0};
};

} // namespace detail

template<typename Ntk, bool StoreFunction>
inline constexpr bool implements_mapping_interface_v = has_has_mapping_v<Ntk> && (!StoreFunction || has_cell_function_v<Ntk>);

/*! \brief Adds mapping API methods to network.
 *
 * This view adds methods of the mapping API methods to a network.  It always
 * adds the functions `has_mapping`, `is_cell_root`, `clear_mapping`,
 * `num_cells`, `add_to_mapping`, `remove_from_mapping`, and
 * `foreach_cell_fanin`.  If the template argument `StoreFunction` is set to
 * `true`, it also adds functions for `cell_function` and `set_cell_function`.
 * For the latter case, this view requires more memory to also store the cells'
 * truth tables.
 * 
 * **Required network functions:**
 * - `size`
 * - `node_to_index`
 * 
 * Example
 *
   \verbatim embed:rst

   .. code-block:: c++

      // create network somehow
      aig_network aig = ...;

      // in order to apply mapping, wrap network in mapping view
      mapping_view mapped_aig{aig};

      // call LUT mapping algorithm
      lut_mapping( mapped_aig );

      // nodes of aig and mapped_aig are the same
      aig.foreach_node( [&]( auto n ) {
        std::cout << n << " has mapping? " << mapped_aig.is_cell_root( n ) << "\n";
      } );
   \endverbatim
 */
template<typename Ntk, bool StoreFunction = false, bool has_mapping_interface = implements_mapping_interface_v<Ntk, StoreFunction>>
class mapping_view
{
};

template<typename Ntk, bool StoreFunction>
class mapping_view<Ntk, StoreFunction, true> : public Ntk
{
public:
  mapping_view( Ntk const& ntk ) : Ntk( ntk )
  {
  }
};

template<typename Ntk, bool StoreFunction>
class mapping_view<Ntk, StoreFunction, false> : public immutable_view<Ntk>
{
public:
  using storage = typename Ntk::storage;
  using node = typename Ntk::node;
  using signal = typename Ntk::signal;

  /*! \brief Default constructor.
   *
   * Constructs mapping view on another network.
   */
  mapping_view( Ntk const& ntk ) : immutable_view<Ntk>( ntk )
  {
    static_assert( is_network_type_v<Ntk>, "Ntk is not a network type" );
    static_assert( has_size_v<Ntk>, "Ntk does not implement the size method" );
    static_assert( has_node_to_index_v<Ntk>, "Ntk does not implement the node_to_index method" );

    _mapping_storage.mappings.resize( ntk.size(), 0 );

    if constexpr ( StoreFunction )
    {
      /* insert 0 truth table */
      _mapping_storage.cache.insert( kitty::dynamic_truth_table( 0 ) );

      /* default each truth table to 0 */
      _mapping_storage.functions.resize( ntk.size(), 0 );
    }
  }

  bool has_mapping() const
  {
    return _mapping_storage.mapping_size > 0;
  }

  bool is_cell_root( node const& n ) const
  {
    return _mapping_storage.mappings[this->node_to_index( n )] != 0;
  }

  void clear_mapping()
  {
    _mapping_storage.mappings.clear();
    _mapping_storage.mappings.resize( this->size(), 0 );
    _mapping_storage.mapping_size = 0;
  }

  uint32_t num_cells() const
  {
    return _mapping_storage.mapping_size;
  }

  template<typename LeavesIterator>
  void add_to_mapping( node const& n, LeavesIterator begin, LeavesIterator end )
  {
    auto& mindex = _mapping_storage.mappings[this->node_to_index( n )];

    /* increase mapping size? */
    if ( mindex == 0 )
    {
      _mapping_storage.mapping_size++;
    }

    /* set starting index of leafs */
    mindex = _mapping_storage.mappings.size();

    /* insert number of leafs */
    _mapping_storage.mappings.push_back( std::distance( begin, end ) );

    /* insert leaf indexes */
    while ( begin != end )
    {
      _mapping_storage.mappings.push_back( this->node_to_index( *begin++ ) );
    }
  }

  void remove_from_mapping( node const& n )
  {
    auto& mindex = _mapping_storage.mappings[this->node_to_index( n )];

    if ( mindex != 0 )
    {
      _mapping_storage.mapping_size--;
    }

    _mapping_storage.mappings[this->node_to_index( n )] = 0;
  }

  template<bool enabled = StoreFunction, typename = std::enable_if_t<std::is_same_v<Ntk, Ntk> && enabled>>
<<<<<<< HEAD
  kitty::dynamic_truth_table lut_function( node const& n ) const
=======
  kitty::dynamic_truth_table cell_function( node const& n )
>>>>>>> e4391532
  {
    return _mapping_storage.cache[_mapping_storage.functions[this->node_to_index( n )]];
  }

  template<bool enabled = StoreFunction, typename = std::enable_if_t<std::is_same_v<Ntk, Ntk> && enabled>>
  void set_cell_function( node const& n, kitty::dynamic_truth_table const& function )
  {
    _mapping_storage.functions[this->node_to_index( n )] = _mapping_storage.cache.insert( function );
  }

  template<typename Fn>
  void foreach_cell_fanin( node const& n, Fn&& fn ) const
  {
    auto it = _mapping_storage.mappings.begin() + _mapping_storage.mappings[this->node_to_index( n )];
    const auto size = *it++;
    using IteratorType = decltype( it );
    detail::foreach_element_transform<IteratorType, typename Ntk::node>( it, it + size,
                                                                         [&]( auto i ) { return this->index_to_node( i ); }, fn );
  }

private:
  detail::mapping_view_storage<StoreFunction> _mapping_storage;
};

template<class T>
mapping_view(T const&) -> mapping_view<T>;

} // namespace mockturtle<|MERGE_RESOLUTION|>--- conflicted
+++ resolved
@@ -209,11 +209,7 @@
   }
 
   template<bool enabled = StoreFunction, typename = std::enable_if_t<std::is_same_v<Ntk, Ntk> && enabled>>
-<<<<<<< HEAD
-  kitty::dynamic_truth_table lut_function( node const& n ) const
-=======
-  kitty::dynamic_truth_table cell_function( node const& n )
->>>>>>> e4391532
+  kitty::dynamic_truth_table cell_function( node const& n ) const
   {
     return _mapping_storage.cache[_mapping_storage.functions[this->node_to_index( n )]];
   }
