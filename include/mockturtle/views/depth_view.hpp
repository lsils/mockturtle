--- conflicted
+++ resolved
@@ -123,11 +123,7 @@
     // std::cout << "update levels" << std::endl;
     _levels.reset( 0 );
 
-<<<<<<< HEAD
-    ++this->trav_id;
-=======
     this->incr_trav_id();
->>>>>>> 30e69466
     compute_levels();
 
     Ntk::update();
@@ -136,15 +132,9 @@
 private:
   uint32_t compute_levels( node const& n )
   {
-<<<<<<< HEAD
-    if ( this->visited( n ) == this->trav_id )
-      return _levels[n];
-    this->set_visited( n, this->trav_id );
-=======
     if ( this->visited( n ) == this->trav_id() )
       return _levels[n];
     this->set_visited( n, this->trav_id() );
->>>>>>> 30e69466
 
     if ( this->is_constant( n ) || this->is_pi( n ) )
     {
