/* mockturtle: C++ logic network library
 * Copyright (C) 2018-2022  EPFL
 *
 * Permission is hereby granted, free of charge, to any person
 * obtaining a copy of this software and associated documentation
 * files (the "Software"), to deal in the Software without
 * restriction, including without limitation the rights to use,
 * copy, modify, merge, publish, distribute, sublicense, and/or sell
 * copies of the Software, and to permit persons to whom the
 * Software is furnished to do so, subject to the following
 * conditions:
 *
 * The above copyright notice and this permission notice shall be
 * included in all copies or substantial portions of the Software.
 *
 * THE SOFTWARE IS PROVIDED "AS IS", WITHOUT WARRANTY OF ANY KIND,
 * EXPRESS OR IMPLIED, INCLUDING BUT NOT LIMITED TO THE WARRANTIES
 * OF MERCHANTABILITY, FITNESS FOR A PARTICULAR PURPOSE AND
 * NONINFRINGEMENT. IN NO EVENT SHALL THE AUTHORS OR COPYRIGHT
 * HOLDERS BE LIABLE FOR ANY CLAIM, DAMAGES OR OTHER LIABILITY,
 * WHETHER IN AN ACTION OF CONTRACT, TORT OR OTHERWISE, ARISING
 * FROM, OUT OF OR IN CONNECTION WITH THE SOFTWARE OR THE USE OR
 * OTHER DEALINGS IN THE SOFTWARE.
 */

/*!
  \file sim_resub.hpp
  \brief Simulation-Guided Resubstitution

  \author Heinz Riener
  \author Siang-Yun (Sonia) Lee
*/

#pragma once

#include "../io/write_patterns.hpp"
#include "../networks/aig.hpp"
#include "../networks/xag.hpp"
#include "../utils/progress_bar.hpp"
#include "../utils/stopwatch.hpp"
#include "circuit_validator.hpp"
#include "pattern_generation.hpp"
#include "resubstitution.hpp"
#include "resyn_engines/xag_resyn.hpp"
#include "simulation.hpp"

#include <bill/bill.hpp>
#include <fmt/format.h>
#include <kitty/kitty.hpp>

#include <algorithm>
#include <variant>

namespace mockturtle
{

namespace detail
{

template<typename ResynSt>
struct sim_resub_stats
{
  /*! \brief Time for pattern generation. */
  stopwatch<>::duration time_patgen{ 0 };

  /*! \brief Time for saving patterns. */
  stopwatch<>::duration time_patsave{ 0 };

  /*! \brief Time for simulation. */
  stopwatch<>::duration time_sim{ 0 };

  /*! \brief Time for SAT solving. */
  stopwatch<>::duration time_sat{ 0 };
  stopwatch<>::duration time_sat_restart{ 0 };

  /*! \brief Time for computing ODCs. */
  stopwatch<>::duration time_odc{ 0 };

  /*! \brief Time for finding dependency function. */
  stopwatch<>::duration time_resyn{ 0 };

  /*! \brief Time for translating from index lists to network signals. */
  stopwatch<>::duration time_interface{ 0 };

  /*! \brief Number of patterns used. */
  uint32_t num_pats{ 0 };

  /*! \brief Number of counter-examples. */
  uint32_t num_cex{ 0 };

  /*! \brief Number of successful resubstitutions. */
  uint32_t num_resub{ 0 };

  /*! \brief Number of SAT solver timeout. */
  uint32_t num_timeout{ 0 };

  /*! \brief Number of calls to the resynthesis engine. */
  uint32_t num_resyn{ 0 };

  ResynSt resyn_st;

  void report() const
  {
    fmt::print( "[i] <ResubEngine: simulation_based_resub_engine>\n" );
    fmt::print( "[i]     ========  Stats  ========\n" );
    fmt::print( "[i]     #pat        = {:6d}\n", num_pats );
    fmt::print( "[i]     #resyn call = {:6d}\n", num_resyn );
    fmt::print( "[i]     #valid      = {:6d}\n", num_resub );
    fmt::print( "[i]     #CEX        = {:6d}\n", num_cex );
    fmt::print( "[i]     #timeout    = {:6d}\n", num_timeout );
    fmt::print( "[i]     ======== Runtime ========\n" );
    fmt::print( "[i]     generate pattern: {:>5.2f} secs [excluded]\n", to_seconds( time_patgen ) );
    fmt::print( "[i]     save pattern    : {:>5.2f} secs [excluded]\n", to_seconds( time_patsave ) );
    fmt::print( "[i]     simulation      : {:>5.2f} secs\n", to_seconds( time_sim ) );
    fmt::print( "[i]     SAT solve       : {:>5.2f} secs\n", to_seconds( time_sat ) );
    fmt::print( "[i]     SAT restart     : {:>5.2f} secs\n", to_seconds( time_sat_restart ) );
    fmt::print( "[i]     compute ODCs    : {:>5.2f} secs\n", to_seconds( time_odc ) );
    fmt::print( "[i]     interfacing     : {:>5.2f} secs\n", to_seconds( time_interface ) );
    fmt::print( "[i]     compute function: {:>5.2f} secs\n", to_seconds( time_resyn ) );
    fmt::print( "[i]     ======== Details ========\n" );
    resyn_st.report();
    fmt::print( "[i]     =========================\n\n" );
  }
};

/*! \brief Simulation-based resubstitution engine.
 *
 * This engine simulates the entire network using partial truth tables and calls a
 * resynthesis engine (template parameter `ResynEngine`) to find potential resubstitutions.
 * If a resubstitution candidate is found, it then formally verifies it with SAT solving.
 * If the validation fails, a counter-example will be added to the simulation patterns,
 * and resynthesis will be invoked again with updated truth tables, looping until it returns
 * `std::nullopt`. This engine only requires the divisor collector to prepare `divs`.
 *
 * Please refer to the following paper for further details.
 *
 * [1] A Simulation-Guided Paradigm for Logic Synthesis and Verification. TCAD, 2022.
 *
 * Required interface of `ResynEngine`:
 * - A public `operator()`: `std::optional<index_list_t> operator()`
 * `( TT const& target, TT const& care, iterator_type begin, iterator_type end,
 * truth_table_storage_type const& tts, uint32_t max_size )`
 *
 * All classes implemented in `algorithms/resyn_engines/` are compatible.
 *
 * \tparam validator_t Specialization of `circuit_validator`.
 * \tparam ResynEngine A resynthesis solver to compute the resubstitution candidate.
 * \tparam MffcRes Typename of `potential_gain`.
 */
template<class Ntk, typename validator_t = circuit_validator<Ntk, bill::solvers::bsat2, false, true, false>, class ResynEngine = xag_resyn_decompose<kitty::partial_truth_table, xag_resyn_static_params_for_sim_resub<Ntk>>, typename MffcRes = uint32_t>
class simulation_based_resub_engine
{
public:
  static constexpr bool require_leaves_and_mffc = false;
  using stats = sim_resub_stats<typename ResynEngine::stats>;
  using mffc_result_t = MffcRes;

  using node = typename Ntk::node;
  using signal = typename Ntk::signal;
  using TT = kitty::partial_truth_table;

  explicit simulation_based_resub_engine( Ntk& ntk, resubstitution_params const& ps, stats& st )
      : ntk( ntk ), ps( ps ), st( st ), tts( ntk ), validator( ntk, { ps.max_clauses, ps.odc_levels, ps.conflict_limit, ps.random_seed } ), engine( st.resyn_st )
  {
    if constexpr ( !validator_t::use_odc_ )
    {
      assert( ps.odc_levels == 0 && "to consider ODCs, circuit_validator::use_odc (the last template parameter) has to be turned on" );
    }

    add_event = ntk.events().register_add_event( [&]( const auto& n ) {
      tts.resize();
      call_with_stopwatch( st.time_sim, [&]() {
        simulate_node<Ntk>( ntk, n, tts, sim );
      } );
    } );
  }

  ~simulation_based_resub_engine()
  {
    if ( ps.save_patterns )
    {
      call_with_stopwatch( st.time_patsave, [&]() {
        write_patterns( sim, *ps.save_patterns );
      } );
    }

    if ( add_event )
    {
      ntk.events().release_add_event( add_event );
    }
  }

  void init()
  {
    /* prepare simulation patterns */
    call_with_stopwatch( st.time_patgen, [&]() {
      if ( ps.pattern_filename )
      {
        sim = partial_simulator( *ps.pattern_filename );
      }
      else
      {
        sim = partial_simulator( ntk.num_pis(), 1024 );
        pattern_generation( ntk, sim );
      }
<<<<<<< HEAD
    });

=======
    } );
>>>>>>> 7a0f512b
    st.num_pats = sim.num_bits();
    assert( sim.num_bits() > 0 );

    /* first simulation: the whole circuit; from 0 bits. */
    call_with_stopwatch( st.time_sim, [&]() {
      simulate_nodes<Ntk>( ntk, tts, sim, true );
    } );
  }

  std::optional<signal> run( node const& n, std::vector<node> const& divs, mffc_result_t potential_gain, uint32_t& last_gain )
  {
    for ( auto j = 0u; j < ps.max_trials; ++j )
    {
      check_tts( n );
      for ( auto const& d : divs )
      {
        check_tts( d );
      }

      TT const care = call_with_stopwatch( st.time_odc, [&]() {
        return ( ps.odc_levels == 0 ) ? sim.compute_constant( true ) : ~observability_dont_cares( ntk, n, sim, tts, ps.odc_levels );
      } );

      const auto res = call_with_stopwatch( st.time_resyn, [&]() {
        ++st.num_resyn;
        return engine( tts[n], care, std::begin( divs ), std::end( divs ), tts, std::min( potential_gain - 1, ps.max_inserts ) );
      } );

      if ( res )
      {
        auto const& id_list = *res;
        assert( id_list.num_pos() == 1u );
        last_gain = potential_gain - id_list.num_gates();
        auto valid = call_with_stopwatch( st.time_sat, [&]() {
          return validator.validate( n, divs, id_list );
        } );
        if ( valid )
        {
          if ( *valid )
          {
            ++st.num_resub;
            signal out_sig;
            call_with_stopwatch( st.time_interface, [&]() {
              std::vector<signal> divs_sig( divs.size() );
              std::transform( divs.begin(), divs.end(), divs_sig.begin(), [&]( const node n ) {
                return ntk.make_signal( n );
              } );
              insert( ntk, divs_sig.begin(), divs_sig.end(), id_list, [&]( signal const& s ) {
                out_sig = s;
<<<<<<< HEAD
              });
            });
            if constexpr ( validator_t::use_odc_ || has_pattern_is_EXCDC_v<Ntk> )
=======
              } );
            } );
            if constexpr ( validator_t::use_odc_ )
>>>>>>> 7a0f512b
            {
              call_with_stopwatch( st.time_sat_restart, [&]() {
                validator.update();
              } );
            }
            return out_sig;
          }
          else
          {
            found_cex();
            continue;
          }
        }
        else /* timeout */
        {
          return std::nullopt;
        }
      }
      else /* functor can not find any potential resubstitution */
      {
        return std::nullopt;
      }
    }
    return std::nullopt;
  }

  void found_cex()
  {
    ++st.num_cex;
    call_with_stopwatch( st.time_sim, [&]() {
      sim.add_pattern( validator.cex );
    } );

    /* re-simulate the whole circuit (for the last block) when a block is full */
    if ( sim.num_bits() % 64 == 0 )
    {
      call_with_stopwatch( st.time_sim, [&]() {
        simulate_nodes<Ntk>( ntk, tts, sim, false );
      } );
    }
  }

  void check_tts( node const& n )
  {
    if ( tts[n].num_bits() != sim.num_bits() )
    {
      call_with_stopwatch( st.time_sim, [&]() {
        simulate_node<Ntk>( ntk, n, tts, sim );
      } );
    }
  }

private:
  Ntk& ntk;
  resubstitution_params const& ps;
  stats& st;

  incomplete_node_map<TT, Ntk> tts;
  partial_simulator sim;

  validator_t validator;
  ResynEngine engine;

  /* events */
  std::shared_ptr<typename network_events<Ntk>::add_event_type> add_event;
}; /* simulation_based_resub_engine */

template<class Ntk, typename resub_impl_t>
void sim_resubstitution_run( Ntk& ntk, resubstitution_params const& ps, resubstitution_stats* pst )
{
  resubstitution_stats st;
  typename resub_impl_t::engine_st_t engine_st;
  typename resub_impl_t::collector_st_t collector_st;

  resub_impl_t p( ntk, ps, st, engine_st, collector_st );
  p.run();
  st.time_resub -= engine_st.time_patgen;
  st.time_total -= engine_st.time_patgen + engine_st.time_patsave;

  if ( ps.verbose )
  {
    st.report();
    collector_st.report();
    engine_st.report();
  }

  if ( pst )
  {
    *pst = st;
  }
}

} /* namespace detail */

template<class Ntk>
void sim_resubstitution( Ntk& ntk, resubstitution_params const& ps = {}, resubstitution_stats* pst = nullptr )
{
  static_assert( std::is_same_v<typename Ntk::base_type, aig_network> || std::is_same_v<typename Ntk::base_type, xag_network>, "Currently only supports AIG and XAG" );

  using resub_view_t = fanout_view<depth_view<Ntk>>;
  depth_view<Ntk> depth_view{ ntk };
  resub_view_t resub_view{ depth_view };

  if constexpr ( std::is_same_v<typename Ntk::base_type, aig_network> )
  {
    using resyn_engine_t = xag_resyn_decompose<kitty::partial_truth_table, aig_resyn_static_params_for_sim_resub<resub_view_t>>;

    if ( ps.odc_levels != 0 )
    {
      using validator_t = circuit_validator<resub_view_t, bill::solvers::bsat2, false, true, true>;
      using resub_impl_t = typename detail::resubstitution_impl<resub_view_t, typename detail::simulation_based_resub_engine<resub_view_t, validator_t, resyn_engine_t>>;
      detail::sim_resubstitution_run<resub_view_t, resub_impl_t>( resub_view, ps, pst );
    }
    else
    {
      using validator_t = circuit_validator<resub_view_t, bill::solvers::bsat2, false, true, false>;
      using resub_impl_t = typename detail::resubstitution_impl<resub_view_t, typename detail::simulation_based_resub_engine<resub_view_t, validator_t, resyn_engine_t>>;
      detail::sim_resubstitution_run<resub_view_t, resub_impl_t>( resub_view, ps, pst );
    }
  }
  else
  {
    using resyn_engine_t = xag_resyn_decompose<kitty::partial_truth_table, xag_resyn_static_params_for_sim_resub<resub_view_t>>;

    if ( ps.odc_levels != 0 )
    {
      using validator_t = circuit_validator<resub_view_t, bill::solvers::bsat2, false, true, true>;
      using resub_impl_t = typename detail::resubstitution_impl<resub_view_t, typename detail::simulation_based_resub_engine<resub_view_t, validator_t, resyn_engine_t>>;
      detail::sim_resubstitution_run<resub_view_t, resub_impl_t>( resub_view, ps, pst );
    }
    else
    {
      using validator_t = circuit_validator<resub_view_t, bill::solvers::bsat2, false, true, false>;
      using resub_impl_t = typename detail::resubstitution_impl<resub_view_t, typename detail::simulation_based_resub_engine<resub_view_t, validator_t, resyn_engine_t>>;
      detail::sim_resubstitution_run<resub_view_t, resub_impl_t>( resub_view, ps, pst );
    }
  }
}

} /* namespace mockturtle */<|MERGE_RESOLUTION|>--- conflicted
+++ resolved
@@ -203,12 +203,7 @@
         sim = partial_simulator( ntk.num_pis(), 1024 );
         pattern_generation( ntk, sim );
       }
-<<<<<<< HEAD
-    });
-
-=======
     } );
->>>>>>> 7a0f512b
     st.num_pats = sim.num_bits();
     assert( sim.num_bits() > 0 );
 
@@ -258,15 +253,9 @@
               } );
               insert( ntk, divs_sig.begin(), divs_sig.end(), id_list, [&]( signal const& s ) {
                 out_sig = s;
-<<<<<<< HEAD
-              });
-            });
-            if constexpr ( validator_t::use_odc_ || has_pattern_is_EXCDC_v<Ntk> )
-=======
               } );
             } );
-            if constexpr ( validator_t::use_odc_ )
->>>>>>> 7a0f512b
+            if constexpr ( validator_t::use_odc_ || has_pattern_is_EXCDC_v<Ntk> )
             {
               call_with_stopwatch( st.time_sat_restart, [&]() {
                 validator.update();
