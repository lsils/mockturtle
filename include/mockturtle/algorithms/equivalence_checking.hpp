/* mockturtle: C++ logic network library
 * Copyright (C) 2018-2022  EPFL
 *
 * Permission is hereby granted, free of charge, to any person
 * obtaining a copy of this software and associated documentation
 * files (the "Software"), to deal in the Software without
 * restriction, including without limitation the rights to use,
 * copy, modify, merge, publish, distribute, sublicense, and/or sell
 * copies of the Software, and to permit persons to whom the
 * Software is furnished to do so, subject to the following
 * conditions:
 *
 * The above copyright notice and this permission notice shall be
 * included in all copies or substantial portions of the Software.
 *
 * THE SOFTWARE IS PROVIDED "AS IS", WITHOUT WARRANTY OF ANY KIND,
 * EXPRESS OR IMPLIED, INCLUDING BUT NOT LIMITED TO THE WARRANTIES
 * OF MERCHANTABILITY, FITNESS FOR A PARTICULAR PURPOSE AND
 * NONINFRINGEMENT. IN NO EVENT SHALL THE AUTHORS OR COPYRIGHT
 * HOLDERS BE LIABLE FOR ANY CLAIM, DAMAGES OR OTHER LIABILITY,
 * WHETHER IN AN ACTION OF CONTRACT, TORT OR OTHERWISE, ARISING
 * FROM, OUT OF OR IN CONNECTION WITH THE SOFTWARE OR THE USE OR
 * OTHER DEALINGS IN THE SOFTWARE.
 */

/*!
  \file equivalence_checking.hpp
  \brief Combinational equivalence checking

  \author Heinz Riener
  \author Mathias Soeken
*/

#pragma once

#include <cstdint>
#include <iostream>
#include <vector>

#include "../traits.hpp"
#include "../utils/include/percy.hpp"
#include "../utils/stopwatch.hpp"
#include "cnf.hpp"

#include <bill/sat/interface/common.hpp>
#include <bill/sat/interface/abc_bsat2.hpp>

#include <fmt/format.h>

namespace mockturtle
{

/*! \brief Parameters for equivalence_checking.
 *
 * The data structure `equivalence_checking_params` holds configurable
 * parameters with default arguments for `equivalence_checking`.
 */
struct equivalence_checking_params
{
<<<<<<< HEAD
  /*! \brief Conflict limit for SAT solver. */
  uint32_t conflict_limit{1000u};

  /*! \brief Be verbose. */
  bool verbose{false};
=======
  /*! \brief Conflict limit for SAT solver.
   *
   * The default limit is 0, which means the number of conflicts is not used
   * as a resource limit.
   */
  uint32_t conflict_limit{ 0u };

  /* \brief Be verbose. */
  bool verbose{ false };
>>>>>>> 7a0f512b
};

/*! \brief Statistics for equivalence_checking.
 *
 * The data structure `equivalence_checking_stats` provides data collected by
 * running `equivalence_checking`.
 */
struct equivalence_checking_stats
{
  /*! \brief Total runtime. */
  stopwatch<>::duration time_total{};

  /*! \brief Counter-example, in case miter is not equivalent. */
  std::vector<bool> counter_example;

  void report() const
  {
    std::cout << fmt::format( "[i] total time     = {:>5.2f} secs\n", to_seconds( time_total ) );
  }
};

namespace detail
{

template<class Ntk>
class equivalence_checking_impl
{
public:
  equivalence_checking_impl( Ntk const& miter, equivalence_checking_params const& ps, equivalence_checking_stats& st )
      : miter_( miter ),
        ps_( ps ),
        st_( st )
  {
  }

  std::optional<bool> run()
  {
    stopwatch<> t( st_.time_total );

    percy::bsat_wrapper solver;
    int output = generate_cnf( miter_, [&]( auto const& clause ) {
      solver.add_clause( clause );
    } )[0];

    const auto res = solver.solve( &output, &output + 1, 0 );

    switch ( res )
    {
    default:
      return std::nullopt;
    case percy::synth_result::success:
    {
      st_.counter_example.clear();
      for ( auto i = 1u; i <= miter_.num_pis(); ++i )
      {
        st_.counter_example.push_back( solver.var_value( i ) );
      }
      return false;
    }
    case percy::synth_result::failure:
      return true;
    }
  }

private:
  Ntk const& miter_;
  equivalence_checking_params const& ps_;
  equivalence_checking_stats& st_;
};

template<class Ntk, bill::solvers Solver = bill::solvers::bsat2>
class equivalence_checking_impl_bill
{
public:
  equivalence_checking_impl_bill( Ntk const& miter, equivalence_checking_params const& ps, equivalence_checking_stats& st )
      : miter_( miter ),
        ps_( ps ),
        st_( st )
  {
  }

  std::optional<bool> run()
  {
    stopwatch<> t( st_.time_total );

    bill::solver<Solver> solver;
    node_map<bill::lit_type, Ntk> literals( miter_ );

    literals[miter_.get_constant( false )] = bill::lit_type( 0, bill::lit_type::polarities::positive );
    if ( miter_.get_node( miter_.get_constant( false ) ) != miter_.get_node( miter_.get_constant( true ) ) )
    {
      literals[miter_.get_constant( true )] = bill::lit_type( 0, bill::lit_type::polarities::negative );
    }
    miter_.foreach_pi( [&]( auto const& n, auto i ) {
      literals[n] = bill::lit_type( i + 1, bill::lit_type::polarities::positive );
    } );

    solver.add_variables( miter_.num_pis() + 1 );
    solver.add_clause( {~literals[miter_.get_constant( false )]} );

    if constexpr ( has_pattern_is_EXCDC_v<Ntk> )
    {
      miter_.add_EXCDC_clauses( solver );
    }

    auto output = generate_cnf<Ntk, bill::lit_type>( miter_, [&]( bill::result::clause_type const& clause ) {
      solver.add_clause( clause );
    }, literals )[0];

    const auto res = solver.solve( {output}, ps_.conflict_limit );

    switch ( res )
    {
    default:
      return std::nullopt;
    case bill::result::states::satisfiable:
    {
      st_.counter_example.clear();
      for ( auto i = 1u; i <= miter_.num_pis(); ++i )
      {
        st_.counter_example.push_back( solver.get_model().model().at( i ) == bill::lbool_type::true_ );
      }
      return false;
    }
    case bill::result::states::unsatisfiable:
      return true;
    }
  }

private:
  Ntk const& miter_;
  equivalence_checking_params const& ps_;
  equivalence_checking_stats& st_;
};

} // namespace detail

/*! \brief Combinational equivalence checking.
 *
 * This function expects as input a miter circuit that can be generated, e.g.,
 * with the function `miter`.  It returns an optional which is `nullopt`, if no
 * solution can be found (this happens when a resource limit is set using the
 * function's parameters).  Otherwise it returns `true`, if the miter is
 * equivalent or `false`, if the miter is not equivalent.  In the latter case
 * the counter example is written to the statistics pointer as a
 * `std::vector<bool>` following the same order as the primary inputs.
 *
 * \param miter Miter network
 * \param ps Parameters
 * \param st Statistics
 */
template<class Ntk>
std::optional<bool> equivalence_checking( Ntk const& miter, equivalence_checking_params const& ps = {}, equivalence_checking_stats* pst = nullptr )
{
  static_assert( is_network_type_v<Ntk>, "Ntk is not a network type" );
  static_assert( has_num_pis_v<Ntk>, "Ntk does not implement the num_pis method" );
  static_assert( has_num_pos_v<Ntk>, "Ntk does not implement the num_pos method" );

  if ( miter.num_pos() != 1u )
  {
    std::cout << "[e] miter network must have a single output\n";
    return std::nullopt;
  }

  equivalence_checking_stats st;
  detail::equivalence_checking_impl<Ntk> impl( miter, ps, st );
  const auto result = impl.run();

  if ( ps.verbose )
  {
    st.report();
  }

  if ( pst )
  {
    *pst = st;
  }

  return result;
}

template<class Ntk>
std::optional<bool> equivalence_checking_bill( Ntk const& miter, equivalence_checking_params const& ps = {}, equivalence_checking_stats* pst = nullptr )
{
  static_assert( is_network_type_v<Ntk>, "Ntk is not a network type" );
  static_assert( has_num_pis_v<Ntk>, "Ntk does not implement the num_pis method" );
  static_assert( has_num_pos_v<Ntk>, "Ntk does not implement the num_pos method" );

  if ( miter.num_pos() != 1u )
  {
    std::cout << "[e] miter network must have a single output\n";
    return std::nullopt;
  }

  equivalence_checking_stats st;
  detail::equivalence_checking_impl_bill<Ntk> impl( miter, ps, st );
  const auto result = impl.run();

  if ( ps.verbose )
  {
    st.report();
  }

  if ( pst )
  {
    *pst = st;
  }

  return result;
}

} /* namespace mockturtle */<|MERGE_RESOLUTION|>--- conflicted
+++ resolved
@@ -57,13 +57,6 @@
  */
 struct equivalence_checking_params
 {
-<<<<<<< HEAD
-  /*! \brief Conflict limit for SAT solver. */
-  uint32_t conflict_limit{1000u};
-
-  /*! \brief Be verbose. */
-  bool verbose{false};
-=======
   /*! \brief Conflict limit for SAT solver.
    *
    * The default limit is 0, which means the number of conflicts is not used
@@ -73,7 +66,6 @@
 
   /* \brief Be verbose. */
   bool verbose{ false };
->>>>>>> 7a0f512b
 };
 
 /*! \brief Statistics for equivalence_checking.
