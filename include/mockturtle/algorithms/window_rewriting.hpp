/* mockturtle: C++ logic network library
 * Copyright (C) 2018-2021  EPFL
 *
 * Permission is hereby granted, free of charge, to any person
 * obtaining a copy of this software and associated documentation
 * files (the "Software"), to deal in the Software without
 * restriction, including without limitation the rights to use,
 * copy, modify, merge, publish, distribute, sublicense, and/or sell
 * copies of the Software, and to permit persons to whom the
 * Software is furnished to do so, subject to the following
 * conditions:
 *
 * The above copyright notice and this permission notice shall be
 * included in all copies or substantial portions of the Software.
 *
 * THE SOFTWARE IS PROVIDED "AS IS", WITHOUT WARRANTY OF ANY KIND,
 * EXPRESS OR IMPLIED, INCLUDING BUT NOT LIMITED TO THE WARRANTIES
 * OF MERCHANTABILITY, FITNESS FOR A PARTICULAR PURPOSE AND
 * NONINFRINGEMENT. IN NO EVENT SHALL THE AUTHORS OR COPYRIGHT
 * HOLDERS BE LIABLE FOR ANY CLAIM, DAMAGES OR OTHER LIABILITY,
 * WHETHER IN AN ACTION OF CONTRACT, TORT OR OTHERWISE, ARISING
 * FROM, OUT OF OR IN CONNECTION WITH THE SOFTWARE OR THE USE OR
 * OTHER DEALINGS IN THE SOFTWARE.
 */

/*!
  \file window_rewriting.hpp
  \brief Window rewriting

  \author Heinz Riener
*/

#include "../utils/index_list.hpp"
#include "../utils/stopwatch.hpp"
#include "../utils/window_utils.hpp"
#include "../views/topo_view.hpp"
#include "../views/window_view.hpp"
#include "../views/fanout_view.hpp"
#include "../utils/debugging_utils.hpp"
#include "../utils/network_utils.hpp"
#include "../utils/node_map.hpp"
#include "simulation.hpp"
#include "detail/resub_utils.hpp"
#include "resyn_engines/xag_resyn_engines.hpp"
#include "../networks/aig.hpp"

#include <kitty/kitty.hpp>
#include <abcresub/abcresub2.hpp>
#include <fmt/format.h>
#include <stack>

#pragma once

namespace mockturtle
{

struct window_rewriting_params
{
  uint64_t cut_size{6};
  uint64_t num_levels{5};

  /* Level information guides the windowing construction and as such impacts QoR:
     -- dont_update: fastest, but levels are wrong (QoR degrades)
     -- eager: fast, some levels are wrong
     -- precise: fast, all levels are correct (best QoR)
     -- recompute: slow, same as precise (used only for debugging)
  */
  enum
  {
    /* do not update any levels */
    dont_update,
    /* eagerly update the levels of changed nodes but avoid
       topological sorting (some levels will be wrong) */
    eager,
    /* precisely update the levels of changed nodes bottom-to-top and
       in topological order */
    precise,
    /* recompute all levels (also precise, but more expensive to
       compute) */
    recompute,
  } level_update_strategy = dont_update;

  bool filter_cyclic_substitutions{false};
}; /* window_rewriting_params */

struct window_rewriting_stats
{
  /*! \brief Total runtime. */
  stopwatch<>::duration time_total{0};

  /*! \brief Time for constructing windows. */
  stopwatch<>::duration time_window{0};

  /*! \brief Time for optimizing windows. */
  stopwatch<>::duration time_optimize{0};

  /*! \brief Time for substituting. */
  stopwatch<>::duration time_substitute{0};

  /*! \brief Time for updating level information. */
  stopwatch<>::duration time_levels{0};

  /*! \brief Time for topological sorting. */
  stopwatch<>::duration time_topo_sort{0};

  /*! \brief Time for encoding index_list. */
  stopwatch<>::duration time_encode{0};

<<<<<<< HEAD
  /*! \brief Time for computing dependency circuit. */
  stopwatch<>::duration time_resyn{0};

  /*! \brief Time for simulation. */
  stopwatch<>::duration time_simulate{0};

  /*! \brief Time for marking TFO and MFFC. */
  stopwatch<>::duration time_mark{0};

  /*! \brief Time for adding divisor truth tables. */
  stopwatch<>::duration time_add_divisor{0};

  /*! \brief Time for substitution within windows. */
  stopwatch<>::duration time_window_substitute{0};

  /*! \brief Time for constructing fanout_view within windows. */
  stopwatch<>::duration time_fanout_view{0};
=======
  /*! \brief Time for detecting cycles. */
  stopwatch<>::duration time_cycle{0};
>>>>>>> 75178f94

  /*! \brief Total number of calls to the resub. engine. */
  uint64_t num_substitutions{0};
  uint64_t num_restrashes{0};
  uint64_t num_windows{0};
  uint64_t gain{0};

  window_rewriting_stats operator+=( window_rewriting_stats const& other )
  {
    time_total += other.time_total;
    time_window += other.time_window;
    time_optimize += other.time_optimize;
    time_substitute += other.time_substitute;
    time_levels += other.time_levels;
    time_topo_sort += other.time_topo_sort;
    time_encode += other.time_encode;
    time_resyn += other.time_resyn;
    time_simulate += other.time_simulate;
    time_mark += other.time_mark;
    time_add_divisor += other.time_add_divisor;
    time_window_substitute += other.time_window_substitute;
    time_fanout_view += other.time_fanout_view;
    num_substitutions += other.num_substitutions;
    num_restrashes += other.num_restrashes;
    num_windows += other.num_windows;
    gain += other.gain;
    return *this;
  }

  void report() const
  {
    stopwatch<>::duration time_other =
      time_total - time_window - time_topo_sort - time_optimize - time_substitute - time_levels;

    fmt::print( "===========================================================================\n" );
    fmt::print( "[i] Windowing =  {:7.2f} ({:5.2f}%) (#win = {})\n",
                to_seconds( time_window ), to_seconds( time_window ) / to_seconds( time_total ) * 100, num_windows );
    fmt::print( "[i] Top.sort =   {:7.2f} ({:5.2f}%)\n", to_seconds( time_topo_sort ), to_seconds( time_topo_sort ) / to_seconds( time_total ) * 100 );
    fmt::print( "[i] Enc.list =   {:7.2f} ({:5.2f}%)\n", to_seconds( time_encode ), to_seconds( time_encode ) / to_seconds( time_total ) * 100 );
    fmt::print( "[i] Optimize =   {:7.2f} ({:5.2f}%) (#resubs = {}, est. gain = {})\n",
                to_seconds( time_optimize ), to_seconds( time_optimize ) / to_seconds( time_total ) * 100, num_substitutions, gain );
    fmt::print( "[i] >> resynthesis = {:7.2f} ({:5.2f}%)\n", to_seconds( time_resyn ), to_seconds( time_resyn ) / to_seconds( time_optimize ) * 100 );
    fmt::print( "[i] >> simulate =    {:7.2f} ({:5.2f}%)\n", to_seconds( time_simulate ), to_seconds( time_simulate ) / to_seconds( time_optimize ) * 100 );
    fmt::print( "[i] >> marking =     {:7.2f} ({:5.2f}%)\n", to_seconds( time_mark ), to_seconds( time_mark ) / to_seconds( time_optimize ) * 100 );
    fmt::print( "[i] >> add div. =    {:7.2f} ({:5.2f}%)\n", to_seconds( time_add_divisor ), to_seconds( time_add_divisor ) / to_seconds( time_optimize ) * 100 );
    fmt::print( "[i] >> substitute =  {:7.2f} ({:5.2f}%)\n", to_seconds( time_window_substitute ), to_seconds( time_window_substitute ) / to_seconds( time_optimize ) * 100 );
    fmt::print( "[i] >> fanout_view = {:7.2f} ({:5.2f}%)\n", to_seconds( time_fanout_view ), to_seconds( time_fanout_view ) / to_seconds( time_optimize ) * 100 );
    fmt::print( "[i] Substitute = {:7.2f} ({:5.2f}%) (#hash upd. = {})\n",
                to_seconds( time_substitute ),
                to_seconds( time_substitute ) / to_seconds( time_total ) * 100,
                num_restrashes );
    fmt::print( "[i] Upd.levels = {:7.2f} ({:5.2f}%)\n", to_seconds( time_levels ), to_seconds( time_levels ) / to_seconds( time_total ) * 100 );
    fmt::print( "[i] Other =      {:7.2f} ({:5.2f}%)\n", to_seconds( time_other ), to_seconds( time_other ) / to_seconds( time_total ) * 100 );
    fmt::print( "---------------------------------------------------------------------------\n" );
    fmt::print( "[i] TOTAL =      {:7.2f}\n", to_seconds( time_total ) );
    fmt::print( "===========================================================================\n" );
  }
}; /* window_rewriting_stats */

namespace detail
{

template<typename Ntk>
bool is_contained_in_tfi_recursive( Ntk const& ntk, typename Ntk::node const& node, typename Ntk::node const& n )
{
  if ( ntk.color( node ) == ntk.current_color() )
  {
    return false;
  }
  ntk.paint( node );

  if ( n == node )
  {
    return true;
  }

  bool found = false;
  ntk.foreach_fanin( node, [&]( typename Ntk::signal const& fi ){
    if ( is_contained_in_tfi_recursive( ntk, ntk.get_node( fi ), n ) )
    {
      found = true;
      return false;
    }
    return true;
  });

  return found;
}

} /* namespace detail */

template<typename Ntk>
bool is_contained_in_tfi( Ntk const& ntk, typename Ntk::node const& node, typename Ntk::node const& n )
{
  /* do not even build the TFI, but just search for the node */
  ntk.new_color();
  return detail::is_contained_in_tfi_recursive( ntk, node, n );
}

namespace detail
{

template<class Ntk>
class window_rewriting_impl
{
public:
  using node = typename Ntk::node;
  using signal = typename Ntk::signal;

public:
  explicit window_rewriting_impl( Ntk& ntk, window_rewriting_params const& ps, window_rewriting_stats& st )
    : ntk( ntk )
    , ps( ps )
    , st( st )
    /* initialize levels to network depth */
    , levels( ntk.depth() )
  {
    auto const update_level_of_new_node = [&]( const auto& n ) {
      stopwatch t( st.time_total );
      update_levels( n );
    };

    auto const update_level_of_existing_node = [&]( node const& n, const auto& old_children ) {
      (void)old_children;
      stopwatch t( st.time_total );
      update_levels( n );
    };

    auto const update_level_of_deleted_node = [&]( node const& n ) {
      stopwatch t( st.time_total );
      assert( ntk.fanout_size( n ) == 0u );
      assert( ntk.is_dead( n ) );
      ntk.set_level( n, -1 );
    };

    ntk._events->on_add.emplace_back( update_level_of_new_node );
    ntk._events->on_modified.emplace_back( update_level_of_existing_node );
    ntk._events->on_delete.emplace_back( update_level_of_deleted_node );
  }

  void run()
  {
    stopwatch t( st.time_total );

    create_window_impl windowing( ntk );
    uint32_t const size = ntk.size();
    for ( uint32_t n = 0u; n < size; ++n )
    {
      if ( ntk.is_constant( n ) || ntk.is_ci( n ) || ntk.is_dead( n ) )
      {
        continue;
      }

      if ( const auto w = call_with_stopwatch( st.time_window, [&]() { return windowing.run( n, ps.cut_size, ps.num_levels ); } ) )
      {
        ++st.num_windows;

        auto topo_win = call_with_stopwatch( st.time_topo_sort, ( [&](){
          window_view win( ntk, w->inputs, w->outputs, w->nodes );
          topo_view topo_win{win};
          return topo_win;
        }) );

        abc_index_list il;
        call_with_stopwatch( st.time_encode, [&]() {
          encode( il, topo_win );
        } );

        auto il_opt = optimize( il );
        if ( !il_opt )
        {
          continue;
        }

        std::vector<signal> signals;
        for ( auto const& i : w->inputs )
        {
          signals.push_back( ntk.make_signal( i ) );
        }

        std::vector<signal> outputs;
        topo_win.foreach_co( [&]( signal const& o ){
          outputs.push_back( o );
        });

        uint32_t counter{0};
        ++st.num_substitutions;

        /* ensure that no dead nodes are reachable */
        assert( count_reachable_dead_nodes( ntk ) == 0u );

        std::list<std::pair<node, signal>> substitutions;
        insert( ntk, std::begin( signals ), std::end( signals ), *il_opt,
                [&]( signal const& _new )
                {
                  assert( !ntk.is_dead( ntk.get_node( _new ) ) );
                  auto const _old = outputs.at( counter++ );
                  if ( _old == _new )
                  {
                    return true;
                  }

                  /* ensure that _old is not in the TFI of _new */
                  // assert( !is_contained_in_tfi( ntk, ntk.get_node( _new ), ntk.get_node( _old ) ) );
                  if ( ps.filter_cyclic_substitutions &&
                       call_with_stopwatch( st.time_window, [&](){ return is_contained_in_tfi( ntk, ntk.get_node( _new ), ntk.get_node( _old ) ); }) )
                  {
                    std::cout << "undo resubstitution " << ntk.get_node( _old ) << std::endl;
                    substitutions.emplace_back( std::make_pair( ntk.get_node( _old ), ntk.is_complemented( _old ) ? !_new : _new ) );                    
                    for ( auto it = std::rbegin( substitutions ); it != std::rend( substitutions ); ++it )
                    {
                      if ( ntk.fanout_size( ntk.get_node( it->second ) ) == 0u )
                      {
                        ntk.take_out_node( ntk.get_node( it->second ) );
                      }
                    }
                    substitutions.clear();
                    return false;
                  }

                  substitutions.emplace_back( std::make_pair( ntk.get_node( _old ), ntk.is_complemented( _old ) ? !_new : _new ) );
                  return true;
                });

        /* ensure that no dead nodes are reachable */
        assert( count_reachable_dead_nodes( ntk ) == 0u );
        substitute_nodes( substitutions );

        /* recompute levels and depth */
        if ( ps.level_update_strategy == window_rewriting_params::recompute )
        {
          call_with_stopwatch( st.time_levels, [&]() { ntk.update_levels(); } );
        }
        if ( ps.level_update_strategy != window_rewriting_params::dont_update )
        {
          update_depth();
        }

        /* ensure that no dead nodes are reachable */
        assert( count_reachable_dead_nodes( ntk ) == 0u );

        /* ensure that the network structure is still acyclic */
        assert( network_is_acylic( ntk ) );

        if ( ps.level_update_strategy == window_rewriting_params::precise ||
             ps.level_update_strategy == window_rewriting_params::recompute )
        {
          /* ensure that the levels and depth is correct */
          assert( check_network_levels( ntk ) );
        }

        /* update internal data structures in windowing */
        windowing.resize( ntk.size() );
      }
    }

    /* ensure that no dead nodes are reachable */
    assert( count_reachable_dead_nodes( ntk ) == 0u );
  }

private:
  /* optimize an index_list and return the new list */
  std::optional<abc_index_list> optimize( abc_index_list const& il, bool verbose = false )
  {
    stopwatch t( st.time_optimize );

    int *raw = ABC_CALLOC( int, il.size() + 1u );
    uint64_t i = 0;
    for ( auto const& v : il.raw() )
    {
      raw[i++] = v;
    }
    raw[1] = 0; /* fix encoding */

    abcresub::Abc_ResubPrepareManager( 1 );
    int *new_raw = nullptr;
    int num_resubs = 0;
    uint64_t new_entries = abcresub::Abc_ResubComputeWindow( raw, ( il.size() / 2u ), 1000, -1, 0, 0, 0, 0, &new_raw, &num_resubs );
    abcresub::Abc_ResubPrepareManager( 0 );

    if ( verbose )
    {
      fmt::print( "Performed resub {} times.  Reduced {} nodes.\n",
                  num_resubs, new_entries > 0 ? ( ( il.size() / 2u ) - new_entries ) : 0 );
    }
    st.gain += new_entries > 0 ? ( ( il.size() / 2u ) - new_entries ) : 0;

    if ( raw )
    {
      ABC_FREE( raw );
    }

    if ( new_entries > 0 )
    {
      std::vector<uint32_t> values;
      for ( uint32_t i = 0; i < 2*new_entries; ++i )
      {
        values.push_back( new_raw[i] );
      }
      values[1u] = 1; /* fix encoding */
      if ( new_raw )
      {
        ABC_FREE( new_raw );
      }
      return abc_index_list( values, il.num_pis() );
    }
    else
    {
      assert( new_raw == nullptr );
      return std::nullopt;
    }
  }

  void substitute_nodes( std::list<std::pair<node, signal>> substitutions )
  {
    stopwatch t( st.time_substitute );

    auto clean_substitutions = [&]( node const& n )
    {
      substitutions.erase( std::remove_if( std::begin( substitutions ), std::end( substitutions ),
                                           [&]( auto const& s ){
                                             if ( s.first == n )
                                             {
                                               node const nn = ntk.get_node( s.second );
                                               if ( ntk.is_dead( nn ) )
                                                 return true;

                                               /* deref fanout_size of the node */
                                               if ( ntk.fanout_size( nn ) > 0 )
                                               {
                                                 ntk.decr_fanout_size( nn );
                                               }
                                               /* remove the node if its fanout_size becomes 0 */
                                               if ( ntk.fanout_size( nn ) == 0 )
                                               {
                                                 ntk.take_out_node( nn );
                                               }
                                               /* remove substitution from list */
                                               return true;
                                             }
                                             return false; /* keep */
                                           } ),
                           std::end( substitutions ) );
    };

    /* register event to delete substitutions if their right-hand side
       nodes get deleted */
    ntk._events->on_delete.push_back( clean_substitutions );

    /* increment fanout_size of all signals to be used in
       substitutions to ensure that they will not be deleted */
    for ( const auto& s : substitutions )
    {
      ntk.incr_fanout_size( ntk.get_node( s.second ) );
    }

    while ( !substitutions.empty() )
    {
      auto const [old_node, new_signal] = substitutions.front();
      substitutions.pop_front();

      for ( auto index : ntk.fanout( old_node ) )
      {
        /* skip CIs and dead nodes */
        if ( ntk.is_dead( index ) )
        {
          continue;
        }

        /* skip nodes that will be deleted */
        if ( std::find_if( std::begin( substitutions ), std::end( substitutions ),
                           [&index]( auto s ){ return s.first == index; } ) != std::end( substitutions ) )
        {
          continue;
        }

        /* replace in node */
        if ( const auto repl = ntk.replace_in_node( index, old_node, new_signal ); repl )
        {
          ntk.incr_fanout_size( ntk.get_node( repl->second ) );
          substitutions.emplace_back( *repl );
          ++st.num_restrashes;
        }
      }

      /* replace in outputs */
      ntk.replace_in_outputs( old_node, new_signal );

      /* replace in substitutions */
      for ( auto& s : substitutions )
      {
        if ( ntk.get_node( s.second ) == old_node )
        {
          s.second = ntk.is_complemented( s.second ) ? !new_signal : new_signal;
          ntk.incr_fanout_size( ntk.get_node( new_signal ) );
        }
      }

      /* finally remove the node: note that we never decrement the
         fanout_size of the old_node. instead, we remove the node and
         reset its fanout_size to 0 knowing that it must be 0 after
         substituting all references. */
      assert( !ntk.is_dead( old_node ) );
      ntk.take_out_node( old_node );

      /* decrement fanout_size when released from substitution list */
      ntk.decr_fanout_size( ntk.get_node( new_signal ) );
      if ( ntk.fanout_size( ntk.get_node( new_signal ) ) == 0 )
      {
        ntk.take_out_node( ntk.get_node( new_signal ) );
      }
    }

    ntk._events->on_delete.pop_back();
  }

  void update_levels( node const& n )
  {
    ntk.resize_levels();
    if ( ps.level_update_strategy == window_rewriting_params::precise )
    {
      call_with_stopwatch( st.time_levels, [&]() { update_node_level_precise( n ); } );
    }
    else if ( ps.level_update_strategy == window_rewriting_params::eager )
    {
      call_with_stopwatch( st.time_levels, [&]() { update_node_level_eager( n ); } );
    }

    /* levels can be wrong until substitute_nodes has finished */
    // assert( check_network_levels( ntk ) );
  }

  /* precisely update node levels using an iterative topological sorting approach */
  void update_node_level_precise( node const& n )
  {
    assert( count_reachable_dead_nodes_from_node( ntk, n ) == 0u );
    // assert( count_nodes_with_dead_fanins( ntk, n ) == 0u );

    /* compute level of current node */
    uint32_t level_offset{0};
    ntk.foreach_fanin( n, [&]( signal const& fi ){
      level_offset = std::max( ntk.level( ntk.get_node( fi ) ), level_offset );
    });
    ++level_offset;

    /* add node into levels */
    if ( levels.size() < 1u )
    {
      levels.resize( 1u );
    }
    levels[0].emplace_back( n );

    for ( uint32_t level_index = 0u; level_index < levels.size(); ++level_index )
    {
      if ( levels[level_index].empty() )
        continue;

      for ( uint32_t node_index = 0u; node_index < levels[level_index].size(); ++node_index )
      {
        node const p = levels[level_index][node_index];

        /* recompute level of this node */
        uint32_t lvl{0};
        ntk.foreach_fanin( p, [&]( signal const& fi ){
          if ( ntk.is_dead( ntk.get_node( fi ) ) )
            return;

          lvl = std::max( ntk.level( ntk.get_node( fi ) ), lvl );
          return;
        });
        ++lvl;
        assert( lvl > 0 );

        /* update level and add fanouts to levels[.] if the recomputed
           level is different from the current level */
        if ( lvl != ntk.level( p ) )
        {
          ntk.set_level( p, lvl );
          ntk.foreach_fanout( p, [&]( node const& fo ){
            assert( std::max( ntk.level( fo ), lvl + 1 ) >= level_offset );
            uint32_t const pos = std::max( ntk.level( fo ), lvl + 1 ) - level_offset;
            assert( pos >= 0u );
            assert( pos >= level_index );
            if ( levels.size() <= pos )
            {
              levels.resize( std::max( uint32_t( levels.size() << 1 ), pos + 1 ) );
            }
            levels[pos].emplace_back( fo );
          });
        }
      }

      /* clean the level */
      levels[level_index].clear();
    }
    levels.clear();
  }

  /* eagerly update the node levels without topologically sorting (may
     stack-overflow if the network is deep)*/
  void update_node_level_eager( node const& n )
  {
    uint32_t const curr_level = ntk.level( n );
    uint32_t max_level = 0;
    ntk.foreach_fanin( n, [&]( const auto& f ) {
      auto const p = ntk.get_node( f );
      auto const fanin_level = ntk.level( p );
      if ( fanin_level > max_level )
      {
        max_level = fanin_level;
      }
    } );
    ++max_level;

    if ( curr_level != max_level )
    {
      ntk.set_level( n, max_level );
      ntk.foreach_fanout( n, [&]( const auto& p ) {
        if ( !ntk.is_dead( p ) )
        {
          update_node_level_eager( p );
        }
      } );
    }
  }

  /* update network depth (needs level information!) */
  void update_depth()
  {
    stopwatch t( st.time_levels );

    uint32_t max_level{0};
    ntk.foreach_co( [&]( signal const& s ){
      assert( !ntk.is_dead( ntk.get_node( s ) ) );
      max_level = std::max( ntk.level( ntk.get_node( s ) ), max_level );
    });

    if ( ntk.depth() != max_level )
    {
      ntk.set_depth( max_level );
    }
  }

private:
  Ntk& ntk;
  window_rewriting_params ps;
  window_rewriting_stats& st;

<<<<<<< HEAD
template<class Ntk, typename NtkWin = Ntk, typename TT = kitty::dynamic_truth_table, typename ResynEngine = xag_resyn_engine<TT, typename NtkWin::node, node_map<TT, NtkWin>, false>>
class window_rewriting_impl2
{
public:
  using node = typename Ntk::node;
  using signal = typename Ntk::signal;

public:
  explicit window_rewriting_impl2( Ntk& ntk, window_rewriting_params const& ps, window_rewriting_stats& st )
    : ntk( ntk )
    , ps( ps )
    , st( st )
  {
    auto const update_level_of_new_node = [&]( const auto& n ) {
      ntk.resize_levels();
      update_node_level( n );
    };

    auto const update_level_of_existing_node = [&]( node const& n, const auto& old_children ) {
      (void)old_children;
      ntk.resize_levels();
      update_node_level( n );
    };

    auto const update_level_of_deleted_node = [&]( node const& n ) {
      assert( ntk.fanout_size( n ) == 0u );
      ntk.set_level( n, -1 );
    };

    ntk._events->on_add.emplace_back( update_level_of_new_node );
    ntk._events->on_modified.emplace_back( update_level_of_existing_node );
    ntk._events->on_delete.emplace_back( update_level_of_deleted_node );
  }

  void run()
  {
    stopwatch t( st.time_total );

    if constexpr ( std::is_same_v<TT, kitty::dynamic_truth_table> )
    {
      sim = new default_simulator<TT>( ps.cut_size );
    }
    else
    {
      sim = new default_simulator<TT>();
    }

    create_window_impl windowing( ntk );
    uint32_t const size = ntk.size();
    for ( uint32_t n = 0u; n < std::min( size, ntk.size() ); ++n )
    {
      if ( ntk.is_constant( n ) || ntk.is_ci( n ) || ntk.is_dead( n ) )
      {
        continue;
      }

      if ( auto w = call_with_stopwatch( st.time_window, [&]() { return windowing.run( n, ps.cut_size, ps.num_levels ); } ) )
      {
        ++st.num_windows;

        NtkWin win;
        call_with_stopwatch( st.time_encode, [&]() {
          clone_subnetwork( ntk, w->inputs, w->outputs, w->nodes, win );
        } );

        if ( !optimize( win ) )
        {
          continue;
        }

        std::vector<signal> signals;
        for ( auto const& i : w->inputs )
        {
          signals.push_back( ntk.make_signal( i ) );
        }

        uint32_t counter{0};
        ++st.num_substitutions;
        std::list<std::pair<node, signal>> substitutions;
        insert_ntk( ntk, std::begin( signals ), std::end( signals ), win,
                [&]( signal const& _new )
                {
                  assert( !ntk.is_dead( ntk.get_node( _new ) ) );
                  auto const _old = w->outputs.at( counter++ );
                  if ( _old == _new )
                  {
                    return true;
                  }

                  /* ensure that _old is not in the TFI of _new */
                  // assert( !is_contained_in_tfi( ntk, ntk.get_node( _new ), ntk.get_node( _old ) ) );
                  if ( ps.filter_cyclic_substitutions && is_contained_in_tfi( ntk, ntk.get_node( _new ), ntk.get_node( _old ) ) )
                  {
                    std::cout << "undo resubstitution " << ntk.get_node( _old ) << std::endl;
                    if ( ntk.fanout_size( ntk.get_node( _new ) ) == 0u )
                    {
                      ntk.take_out_node( ntk.get_node( _new ) );
                    }
                    return false;
                  }

                  substitutions.emplace_back( std::make_pair( ntk.get_node( _old ), ntk.is_complemented( _old ) ? !_new : _new ) );
                  return true;
                });

        substitute_nodes( substitutions );

        /* recompute levels and depth */
        // call_with_stopwatch( st.time_levels, [&]() { ntk.update_levels(); } );
        update_depth();

        /* ensure that no dead nodes are reachable */
        assert( count_reachable_dead_nodes( ntk ) == 0u );

        /* ensure that the network structure is still acyclic */
        assert( network_is_acylic( ntk ) );

        /* ensure that the levels and depth is correct */
        assert( check_network_levels( ntk ) );

        /* update internal data structures in windowing */
        windowing.resize( ntk.size() );
      }
    }

    /* ensure that no dead nodes are reachable */
    assert( count_reachable_dead_nodes( ntk ) == 0u );

    delete sim;
  }

private:
  bool optimize( NtkWin& win )
  {
    stopwatch t( st.time_optimize );
    bool changed = false;
    
    node_map<TT, NtkWin> tts = call_with_stopwatch( st.time_simulate, [&]() {
      return simulate_nodes<TT, NtkWin>( win, *sim );
    });
    win.events().on_add.emplace_back( [&]( auto const& n ){
      call_with_stopwatch( st.time_simulate, [&]() {
        tts.resize();
        std::vector<TT> fanin_values( win.fanin_size( n ) );
        win.foreach_fanin( n, [&]( auto const& f, auto i ) {
          fanin_values[i] = tts[f];
        } );
        tts[n] = win.compute( n, fanin_values.begin(), fanin_values.end() );
      });
    });
    fanout_view<NtkWin> fanout_win = make_with_stopwatch<fanout_view<NtkWin>, NtkWin&>( st.time_fanout_view, win );
    //fanout_view<NtkWin> fanout_win{win};

    // TODO: Alan uses reversed order
    auto const size = win.size();
    win.foreach_gate( [&]( auto const& root, auto i ){
      if ( i >= size ) return false;
      /* initialize resynthesis engine */
      // TODO: compute ODC/SDC
      ResynEngine engine( tts[root], ~tts[win.get_constant( false )], tts, engine_st, engine_ps );

      auto mffc_size = call_with_stopwatch( st.time_mark, [&]() {
        /* mark MFFC */
        std::vector<typename NtkWin::node> mffc;
        node_mffc_inside<NtkWin> mffc_mgr( win );
        auto mffc_size = mffc_mgr.run( root, {}, mffc );
        win.incr_trav_id();
        for ( auto const& n : mffc )
        {
          win.set_visited( n, win.trav_id() );
        }
        /* mark TFO */
        mark_tfo( fanout_win, root );
        return mffc_size;
      });

      /* add divisors (all nodes in the window except TFO and MFFC) */
      std::vector<typename NtkWin::signal> divs_sig;
      call_with_stopwatch( st.time_add_divisor, [&]() {
        win.foreach_node( [&]( auto const& n ){
          if ( win.visited( n ) != win.trav_id() )
          {
            engine.add_divisor( n );
            divs_sig.emplace_back( win.make_signal( n ) );
          }
        });
      });

      /* run resynthesis */
      engine_ps.max_size = mffc_size - 1;
      auto const il = call_with_stopwatch( st.time_resyn, [&]() { return engine(); } );
      if ( il )
      {
        changed = true;
        st.gain += mffc_size - il->num_gates();
        call_with_stopwatch( st.time_window_substitute, [&]() {
          insert( win, divs_sig.begin(), divs_sig.end(), *il, [&]( auto const& s ){
            win.substitute_node( root, s );
          });
        });
      }
      return true;
    });

    return changed;
  }

  void mark_tfo( fanout_view<NtkWin>& fanout_win, typename NtkWin::node const& n )
  {
    fanout_win.set_visited( n, fanout_win.trav_id() );
    fanout_win.foreach_fanout( n, [&]( auto const& fo ){
      if ( fanout_win.visited( fo ) != fanout_win.trav_id() )
      {
        mark_tfo( fanout_win, fo );
      }
    });
  }

  void substitute_nodes( std::list<std::pair<node, signal>> substitutions )
  {
    stopwatch t( st.time_substitute );

    auto clean_substitutions = [&]( node const& n )
    {
      substitutions.erase( std::remove_if( std::begin( substitutions ), std::end( substitutions ),
                                           [&]( auto const& s ){
                                             if ( s.first == n )
                                             {
                                               node const nn = ntk.get_node( s.second );
                                               if ( ntk.is_dead( nn ) )
                                                 return true;

                                               /* deref fanout_size of the node */
                                               if ( ntk.fanout_size( nn ) > 0 )
                                               {
                                                 ntk.decr_fanout_size( nn );
                                               }
                                               /* remove the node if it's fanout_size becomes 0 */
                                               if ( ntk.fanout_size( nn ) == 0 )
                                               {
                                                 ntk.take_out_node( nn );
                                               }
                                               /* remove substitution from list */
                                               return true;
                                             }
                                             return false; /* keep */
                                           } ),
                           std::end( substitutions ) );
    };

    /* register event to delete substitutions if their right-hand side
       nodes get deleted */
    ntk._events->on_delete.push_back( clean_substitutions );

    /* increment fanout_size of all signals to be used in
       substitutions to ensure that they will not be deleted */
    for ( const auto& s : substitutions )
    {
      ntk.incr_fanout_size( ntk.get_node( s.second ) );
    }

    while ( !substitutions.empty() )
    {
      auto const [old_node, new_signal] = substitutions.front();
      substitutions.pop_front();

      // for ( auto index = 1u; index < _storage->nodes.size(); ++index )
      const auto parents = ntk.fanout( old_node );
      for ( auto index : parents )
      {
        /* skip CIs and dead nodes */
        if ( ntk.is_dead( index ) )
          continue;

        /* skip nodes that will be deleted */
        if ( std::find_if( std::begin( substitutions ), std::end( substitutions ),
                           [&index]( auto s ){ return s.first == index; } ) != std::end( substitutions ) )
          continue;

        /* replace in node */
        if ( const auto repl = ntk.replace_in_node( index, old_node, new_signal ); repl )
        {
          ntk.incr_fanout_size( ntk.get_node( repl->second ) );
          substitutions.emplace_back( *repl );
        }
      }

      /* replace in outputs */
      ntk.replace_in_outputs( old_node, new_signal );

      /* replace in substitutions */
      for ( auto& s : substitutions )
      {
        if ( ntk.get_node( s.second ) == old_node )
        {
          s.second = ntk.is_complemented( s.second ) ? !new_signal : new_signal;
          ntk.incr_fanout_size( ntk.get_node( new_signal ) );
        }
      }

      /* finally remove the node: note that we never decrement the
         fanout_size of the old_node. instead, we remove the node and
         reset its fanout_size to 0 knowing that it must be 0 after
         substituting all references. */
      assert( !ntk.is_dead( old_node ) );
      ntk.take_out_node( old_node );

      /* decrement fanout_size when released from substitution list */
      ntk.decr_fanout_size( ntk.get_node( new_signal ) );
    }

    ntk._events->on_delete.pop_back();
  }

  /* recursively update the node levels and the depth of the critical path */
  void update_node_level( node const& n )
  {
    uint32_t const curr_level = ntk.level( n );

    uint32_t max_level = 0;
    ntk.foreach_fanin( n, [&]( const auto& f ) {
      auto const p = ntk.get_node( f );
      auto const fanin_level = ntk.level( p );
      if ( fanin_level > max_level )
      {
        max_level = fanin_level;
      }
    } );
    ++max_level;

    if ( curr_level != max_level )
    {
      ntk.set_level( n, max_level );
      ntk.foreach_fanout( n, [&]( const auto& p ) {
        if ( !ntk.is_dead( p ) )
        {
          update_node_level( p );
        }
      } );
    }
  }

  void update_depth()
  {
    uint32_t max_level{0};
    ntk.foreach_co( [&]( signal s ){
      assert( !ntk.is_dead( ntk.get_node( s ) ) );
      if ( ntk.level( ntk.get_node( s ) ) > max_level )
      {
        max_level = ntk.level( ntk.get_node( s ) );
      }
    });

    if ( ntk.depth() != max_level )
    {
      ntk.set_depth( max_level );
    }
  }

private:
  Ntk& ntk;
  window_rewriting_params ps;
  window_rewriting_stats& st;

  default_simulator<TT> *sim;
  typename ResynEngine::stats engine_st;
  typename ResynEngine::params engine_ps;
}; /* window_rewriting_impl2 */

} /* detail */
=======
  std::vector<std::vector<node>> levels;
};

} /* namespace detail */
>>>>>>> 75178f94

template<class Ntk>
void window_rewriting( Ntk& ntk, window_rewriting_params const& ps = {}, window_rewriting_stats* pst = nullptr )
{
  window_rewriting_stats st;
  #if 0
  detail::window_rewriting_impl<Ntk>( ntk, ps, st ).run();
  #else
  //using NtkWin = typename Ntk::base_type;
  using NtkWin = unhashed_aig_network;
  using TT = kitty::static_truth_table<6>;
  detail::window_rewriting_impl2<Ntk, NtkWin, TT>( ntk, ps, st ).run();
  #endif
  if ( pst )
  {
    *pst = st;
  }
}

} /* namespace mockturtle */<|MERGE_RESOLUTION|>--- conflicted
+++ resolved
@@ -106,7 +106,6 @@
   /*! \brief Time for encoding index_list. */
   stopwatch<>::duration time_encode{0};
 
-<<<<<<< HEAD
   /*! \brief Time for computing dependency circuit. */
   stopwatch<>::duration time_resyn{0};
 
@@ -124,10 +123,9 @@
 
   /*! \brief Time for constructing fanout_view within windows. */
   stopwatch<>::duration time_fanout_view{0};
-=======
+
   /*! \brief Time for detecting cycles. */
   stopwatch<>::duration time_cycle{0};
->>>>>>> 75178f94
 
   /*! \brief Total number of calls to the resub. engine. */
   uint64_t num_substitutions{0};
@@ -676,7 +674,10 @@
   window_rewriting_params ps;
   window_rewriting_stats& st;
 
-<<<<<<< HEAD
+  std::vector<std::vector<node>> levels;
+};
+
+
 template<class Ntk, typename NtkWin = Ntk, typename TT = kitty::dynamic_truth_table, typename ResynEngine = xag_resyn_engine<TT, typename NtkWin::node, node_map<TT, NtkWin>, false>>
 class window_rewriting_impl2
 {
@@ -1046,13 +1047,8 @@
   typename ResynEngine::params engine_ps;
 }; /* window_rewriting_impl2 */
 
-} /* detail */
-=======
-  std::vector<std::vector<node>> levels;
-};
-
 } /* namespace detail */
->>>>>>> 75178f94
+
 
 template<class Ntk>
 void window_rewriting( Ntk& ntk, window_rewriting_params const& ps = {}, window_rewriting_stats* pst = nullptr )
