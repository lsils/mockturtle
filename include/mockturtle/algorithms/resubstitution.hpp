--- conflicted
+++ resolved
@@ -891,20 +891,11 @@
 private:
   void replace_node( node const& old_node, signal const& new_signal, bool update_level = true )
   {
-<<<<<<< HEAD
-    //if ( ntk.is_constant( ntk.get_node( new_signal ) ) )
-    //  return;
-
-    if ( ntk.fanout_size( ntk.get_node( new_signal ) ) == 0 )
-      return;
-    std::cout << "invoke substitute_node " << old_node << " with " << ( ntk.is_complemented( new_signal ) ? "~" : "" ) << ntk.get_node( new_signal ) << std::endl;
-    ntk.substitute_node( old_node, new_signal );
-    ntk.update();
-=======
     /* FIXME: SKIP constant replacement */
     // std::cout << "call to substitute_node " << old_node << " with " << ( ntk.is_complemented( new_signal ) ? "~" : "" ) << ntk.get_node( new_signal ) << std::endl;
 
-    if ( ntk.is_constant( ntk.get_node( new_signal ) ) )
+    //if ( ntk.is_constant( ntk.get_node( new_signal ) ) )
+    if ( ntk.fanout_size( ntk.get_node( new_signal ) ) == 0 )
     {
       std::cout << "skip call to substitute_node " << old_node << " with " << ( ntk.is_complemented( new_signal ) ? "~" : "" ) << ntk.get_node( new_signal ) << std::endl;
       return;
@@ -912,7 +903,6 @@
 
     call_with_stopwatch( st.time_substitute, [&]() { ntk.substitute_node( old_node, new_signal ); } );
     call_with_stopwatch( st.time_update, [&]() { ntk.update(); } );
->>>>>>> 72608c22
   }
 
   void collect_divisors_rec( node const& n, std::vector<node>& internal )
