--- conflicted
+++ resolved
@@ -33,18 +33,16 @@
 
 #pragma once
 
-<<<<<<< HEAD
 #include "../traits.hpp"
 #include "detail/foreach.hpp"
 #include "storage.hpp"
-=======
-#include <functional>
+#include "events.hpp"
+
 #include <memory>
 #include <optional>
 #include <stack>
 #include <string>
 #include <vector>
->>>>>>> 8359e10e
 
 #include <ez/direct_iterator.hpp>
 #include <kitty/dynamic_truth_table.hpp>
@@ -57,14 +55,6 @@
 
 namespace mockturtle
 {
-
-template<class Ntk>
-struct network_events
-{
-  std::vector<std::function<void(node<Ntk> const& n)>> on_add;
-  std::vector<std::function<void(node<Ntk> const& n, std::vector<typename Ntk::signal> const& children)>> on_modified;
-  std::vector<std::function<void(node<Ntk> const& n)>> on_delete;
-};
 
 /*! \brief Hash function for AIGs (from ABC) */
 template<class Node>
@@ -184,11 +174,15 @@
     }
   };
 
-  aig_network() : _storage( std::make_shared<aig_storage>() )
-  {
-  }
-
-  aig_network( std::shared_ptr<aig_storage> storage ) : _storage( storage )
+  aig_network()
+    : _storage( std::make_shared<aig_storage>() )
+    , _events( std::make_shared<network_events<aig_network>>() )
+  {
+  }
+
+  aig_network( std::shared_ptr<aig_storage> storage )
+    : _storage( storage )
+    , _events( std::make_shared<network_events<aig_network>>() )
   {
   }
 #pragma endregion
@@ -1033,7 +1027,6 @@
 
 public:
   std::shared_ptr<aig_storage> _storage;
-
   std::shared_ptr<network_events<aig_network>> _events;
 };
 
