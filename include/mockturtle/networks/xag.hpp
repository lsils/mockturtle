/* mockturtle: C++ logic network library
 * Copyright (C) 2018  EPFL
 *
 * Permission is hereby granted, free of charge, to any person
 * obtaining a copy of this software and associated documentation
 * files (the "Software"), to deal in the Software without
 * restriction, including without limitation the rights to use,
 * copy, modify, merge, publish, distribute, sublicense, and/or sell
 * copies of the Software, and to permit persons to whom the
 * Software is furnished to do so, subject to the following
 * conditions:
 *
 * The above copyright notice and this permission notice shall be
 * included in all copies or substantial portions of the Software.
 *
 * THE SOFTWARE IS PROVIDED "AS IS", WITHOUT WARRANTY OF ANY KIND,
 * EXPRESS OR IMPLIED, INCLUDING BUT NOT LIMITED TO THE WARRANTIES
 * OF MERCHANTABILITY, FITNESS FOR A PARTICULAR PURPOSE AND
 * NONINFRINGEMENT. IN NO EVENT SHALL THE AUTHORS OR COPYRIGHT
 * HOLDERS BE LIABLE FOR ANY CLAIM, DAMAGES OR OTHER LIABILITY,
 * WHETHER IN AN ACTION OF CONTRACT, TORT OR OTHERWISE, ARISING
 * FROM, OUT OF OR IN CONNECTION WITH THE SOFTWARE OR THE USE OR
 * OTHER DEALINGS IN THE SOFTWARE.
 */

/*!
  \file xag.hpp
  \brief Xor-And Graph (XAG) logic network implementation

  \author Eleonora Testa 
*/

#pragma once

#include "../traits.hpp"
#include "detail/foreach.hpp"
#include "storage.hpp"

#include <ez/direct_iterator.hpp>
#include <kitty/dynamic_truth_table.hpp>
#include <kitty/operators.hpp>

#include <memory>
#include <optional>
#include <stack>
#include <string>

namespace mockturtle
{

/*! \brief Hash function for XAGs -- the same as for xags (from ABC) */
template<class Node>
struct xag_hash
{
  uint64_t operator()( Node const& n ) const
  {
    uint64_t seed = -2011;
    seed += n.children[0].index * 7937;
    seed += n.children[1].index * 2971;
    seed += n.children[0].weight * 911;
    seed += n.children[1].weight * 353;
    return seed;
  }
};

struct xag_storage_data
{
  uint32_t num_pis = 0u;
  uint32_t num_pos = 0u;
  std::vector<int8_t> latches;
  uint32_t trav_id = 0;
};

/*! \brief XAG storage container

  XAGs have nodes with fan-in 2.  We split of one bit of the index pointer to
  store a complemented attribute.  Every node has 64-bit of additional data
  used for the following purposes:

  `data[0].h1`: Fan-out size
  `data[0].h2`: Application-specific value
  `data[1].h1`: Visited flag
*/
using xag_storage = storage<regular_node<2, 2, 1>,
                            xag_storage_data,
                            xag_hash<regular_node<2, 2, 1>>>;

class xag_network
{
public:
  using base_type = xag_network;

#pragma region Types and constructors
  static constexpr auto min_fanin_size = 2u;
  static constexpr auto max_fanin_size = 2u;

  using storage = std::shared_ptr<xag_storage>;
  using node = uint64_t;

  struct signal
  {
    signal() = default;

    signal( uint64_t index, uint64_t complement )
        : complement( complement ), index( index )
    {
    }

    explicit signal( uint64_t data )
        : data( data )
    {
    }

    signal( xag_storage::node_type::pointer_type const& p )
        : complement( p.weight ), index( p.index )
    {
    }

    union {
      struct
      {
        uint64_t complement : 1;
        uint64_t index : 63;
      };
      uint64_t data;
    };

    signal operator!() const
    {
      return signal( data ^ 1 );
    }

    signal operator+() const
    {
      return {index, 0};
    }

    signal operator-() const
    {
      return {index, 1};
    }

    signal operator^( bool complement ) const
    {
      return signal( data ^ ( complement ? 1 : 0 ) );
    }

    bool operator==( signal const& other ) const
    {
      return data == other.data;
    }

    bool operator!=( signal const& other ) const
    {
      return data != other.data;
    }

    bool operator<( signal const& other ) const
    {
      return data < other.data;
    }

    operator xag_storage::node_type::pointer_type() const
    {
      return {index, complement};
    }
  };

  xag_network() : _storage( std::make_shared<xag_storage>() )
  {
  }

  xag_network( std::shared_ptr<xag_storage> storage ) : _storage( storage )
  {
  }
#pragma endregion

#pragma region Primary I / O and constants
  signal get_constant( bool value ) const
  {
    return {0, static_cast<uint64_t>( value ? 1 : 0 )};
  }

  signal create_pi( std::string const& name = {} )
  {
    (void)name;

    const auto index = _storage->nodes.size();
    auto& node = _storage->nodes.emplace_back();
    node.children[0].data = node.children[1].data = _storage->inputs.size();
    _storage->inputs.emplace_back( index );
    ++_storage->data.num_pis;
    return {index, 0};
  }

  uint32_t create_po( signal const& f, std::string const& name = {} )
  {
    (void)name;

    /* increase ref-count to children */
    _storage->nodes[f.index].data[0].h1++;
    auto const po_index = _storage->outputs.size();
    _storage->outputs.emplace_back( f.index, f.complement );
    ++_storage->data.num_pos;
    return po_index;
  }

  signal create_ro( std::string const& name = {} )
  {
    (void)name;

    auto const index = _storage->nodes.size();
    auto& node = _storage->nodes.emplace_back();
    node.children[0].data = node.children[1].data = _storage->inputs.size();
    _storage->inputs.emplace_back( index );
    return {index, 0};
  }

  uint32_t create_ri( signal const& f, int8_t reset = 0, std::string const& name = {} )
  {
    (void)name;

    /* increase ref-count to children */
    _storage->nodes[f.index].data[0].h1++;
    auto const ri_index = _storage->outputs.size();
    _storage->outputs.emplace_back( f.index, f.complement );
    _storage->data.latches.emplace_back( reset );
    return ri_index;
  }

  int8_t latch_reset( uint32_t index ) const
  {
    assert( index < _storage->data.latches.size() );
    return _storage->data.latches[index];
  }

  bool is_combinational() const
  {
    return ( static_cast<uint32_t>( _storage->inputs.size() ) == _storage->data.num_pis &&
             static_cast<uint32_t>( _storage->outputs.size() ) == _storage->data.num_pos );
  }

  bool is_constant( node const& n ) const
  {
    return n == 0;
  }

  bool is_ci( node const& n ) const
  {
    return _storage->nodes[n].children[0].data == _storage->nodes[n].children[1].data;
  }

  bool is_pi( node const& n ) const
  {
    return _storage->nodes[n].children[0].data == _storage->nodes[n].children[1].data && _storage->nodes[n].children[0].data < static_cast<uint64_t>( _storage->data.num_pis );
  }

  bool is_ro( node const& n ) const
  {
    return _storage->nodes[n].children[0].data == _storage->nodes[n].children[1].data && _storage->nodes[n].children[0].data >= static_cast<uint64_t>( _storage->data.num_pis );
  }

  bool constant_value( node const& n ) const
  {
    (void)n;
    return false;
  }
#pragma endregion

#pragma region Create unary functions
  signal create_buf( signal const& a )
  {
    return a;
  }

  signal create_not( signal const& a )
  {
    return !a;
  }
#pragma endregion

#pragma region Create binary functions
  signal _create_node( signal a, signal b )
  {
    storage::element_type::node_type node;
    node.children[0] = a;
    node.children[1] = b;

    /* structural hashing */
    const auto it = _storage->hash.find( node );
    if ( it != _storage->hash.end() )
    {
      return {it->second, 0};
    }

    const auto index = _storage->nodes.size();

    if ( index >= .9 * _storage->nodes.capacity() )
    {
      _storage->nodes.reserve( static_cast<uint64_t>( 3.1415f * index ) );
      _storage->hash.reserve( static_cast<uint64_t>( 3.1415f * index ) );
    }

    _storage->nodes.push_back( node );

    _storage->hash[node] = index;

    /* increase ref-count to children */
    _storage->nodes[a.index].data[0].h1++;
    _storage->nodes[b.index].data[0].h1++;

    return {index, 0};
  }

  signal create_and( signal a, signal b )
  {
    /* order inputs a < b it is a AND */
    if ( a.index > b.index )
    {
      std::swap( a, b );
    }
    if ( a.index == b.index )
    {
      return a.complement == b.complement ? a : get_constant( false );
    }
    else if ( a.index == 0 )
    {
      return a.complement == false ? get_constant( false ) : b;
    }
    return _create_node( a, b );
  }

  signal create_nand( signal const& a, signal const& b )
  {
    return !create_and( a, b );
  }

  signal create_or( signal const& a, signal const& b )
  {
    return !create_and( !a, !b );
  }

  signal create_nor( signal const& a, signal const& b )
  {
    return create_and( !a, !b );
  }

  signal create_xor( signal a, signal b )
  {
    /* order inputs a > b it is a XOR */
    if ( a.index < b.index )
    {
      std::swap( a, b );
    }

    bool f_compl = a.complement != b.complement;
    a.complement = b.complement = false;

    if ( a.index == b.index )
    {
      return get_constant( f_compl );
    }
    else if ( b.index == 0 )
    {
      return a ^ f_compl;
    }

    return _create_node( a, b ) ^ f_compl;
  }

  signal create_xnor( signal const& a, signal const& b )
  {
    return !create_xor( a, b );
  }
#pragma endregion

#pragma region Create ternary functions
  signal create_ite( signal cond, signal f_then, signal f_else )
  {
    bool f_compl{false};
    if ( f_then.index < f_else.index )
    {
      std::swap( f_then, f_else );
      cond.complement ^= 1;
    }
    if ( f_then.complement )
    {
      f_then.complement = 0;
      f_else.complement ^= 1;
      f_compl = true;
    }

    return create_xor( create_and( !cond, create_xor( f_then, f_else ) ), f_then ) ^ f_compl;
  }

  signal create_maj( signal const& a, signal const& b, signal const& c )
  {
    auto c1 = create_xor( a, b );
    auto c2 = create_xor( a, c );
    auto c3 = create_and( c1, c2 );
    return create_xor( a, c3 );
  }

#pragma endregion

#pragma region Create arbitrary functions
  signal clone_node( xag_network const& other, node const& source, std::vector<signal> const& children )
  {
    (void)other;
    (void)source;
    assert( children.size() == 2u );
    if ( other.is_and( source ) )
      //if ( children[0u].index < children[1u].index )
      return create_and( children[0u], children[1u] );
    else
      return create_xor( children[0u], children[1u] );
  }
#pragma endregion

#pragma region Restructuring
  std::optional<std::pair<node, signal>> _replace_in_node( node const& n, node const& old_node, signal new_signal )
  {
    auto& node = _storage->nodes[n];

    uint32_t fanin = 0u;
    if ( node.children[0].index == old_node )
    {
      fanin = 0u;
      new_signal.complement ^= node.children[0].weight;
    }
    else if ( node.children[1].index == old_node )
    {
      fanin = 1u;
      new_signal.complement ^= node.children[1].weight;
    }
    else
    {
      return std::nullopt;
    }

    // determine gate type of n
    auto _is_and = node.children[0].index < node.children[1].index;

    // determine potential new children of node n
    signal child1 = new_signal;
    signal child0 = node.children[fanin ^ 1];

    if ( ( _is_and && child0.index > child1.index ) || ( !_is_and && child0.index < child1.index ) )
    {
      std::swap( child0, child1 );
    }

    // check for trivial cases?
    if ( child0.index == child1.index )
    {
      const auto diff_pol = child0.complement != child1.complement;
      if ( _is_and )
      {
        return std::make_pair( n, diff_pol ? get_constant( false ) : child1 );
      }
      else
      {
        return std::make_pair( n, get_constant( diff_pol ) );
      }
    }
    else if ( child0.index == 0 ) /* constant child */
    {
      if ( _is_and )
      {
        return std::make_pair( n, child0.complement ? child1 : get_constant( false ) );
      }
      else
      {
        return std::make_pair( n, child1 ^ child0.complement );
      }
    }

    // node already in hash table
    storage::element_type::node_type _hash_obj;
    _hash_obj.children[0] = child0;
    _hash_obj.children[1] = child1;
    if ( const auto it = _storage->hash.find( _hash_obj ); it != _storage->hash.end() )
    {
      return std::make_pair( n, signal( it->second, 0 ) );
    }

    // erase old node in hash table
    _storage->hash.erase( node );

    // insert updated node into hash table
    node.children[0] = child0;
    node.children[1] = child1;
    _storage->hash[node] = n;

    // update the reference counter of the new signal
    _storage->nodes[new_signal.index].data[0].h1++;

    return std::nullopt;
  }

  void _replace_in_outputs( node const& old_node, signal const& new_signal )
  {
    for ( auto& output : _storage->outputs )
    {
      if ( output.index == old_node )
      {
        output.index = new_signal.index;
        output.weight ^= new_signal.complement;

        // increment fan-in of new node
        _storage->nodes[new_signal.index].data[0].h1++;
      }
    }
  }

  void _take_out_node( node const& n )
  {
    auto& nobj = _storage->nodes[n];
    nobj.data[0].h1 = 0;
    _storage->hash.erase( nobj );

    if ( n != 0 && !is_pi( n ) )
    {
      for ( auto i = 0u; i < 2u; ++i )
      {
        if ( _storage->nodes[nobj.children[i].index].data[0].h1 == 0 )
        {
          continue;
        }
        if ( --_storage->nodes[nobj.children[i].index].data[0].h1 == 0 )
        {
          _take_out_node( nobj.children[i].index );
        }
      }
    }
  }

  void substitute_node( node const& old_node, signal const& new_signal )
  {
    std::stack<std::pair<node, signal>> to_substitute;
    to_substitute.push( {old_node, new_signal} );

    while ( !to_substitute.empty() )
    {
      const auto [_old, _new] = to_substitute.top();
      to_substitute.pop();

      for ( auto idx = 1u; idx < _storage->nodes.size(); ++idx )
      {
        if ( is_pi( idx ) )
          continue; /* ignore PIs */

        if ( const auto repl = _replace_in_node( idx, _old, _new ); repl )
        {
          to_substitute.push( *repl );
        }
      }

      /* check outputs */
      _replace_in_outputs( _old, _new );

      // reset fan-in of old node
      _take_out_node( _old );
    }
  }

  void substitute_node_of_parents( std::vector<node> const& parents, node const& old_node, signal const& new_signal )
  {
    (void)parents;
    (void)old_node;
    (void)new_signal;
    assert( false && "yet not implemented" );
  }
#pragma endregion

#pragma region Structural properties
  auto
  size() const
  {
    return static_cast<uint32_t>( _storage->nodes.size() );
  }

  auto num_cis() const
  {
    return static_cast<uint32_t>( _storage->inputs.size() );
  }

  auto num_cos() const
  {
    return static_cast<uint32_t>( _storage->outputs.size() );
  }

  auto num_pis() const
  {
    return _storage->data.num_pis;
  }

  auto num_pos() const
  {
    return _storage->data.num_pos;
  }

  auto num_registers() const
  {
    assert( static_cast<uint32_t>( _storage->inputs.size() - _storage->data.num_pis ) == static_cast<uint32_t>( _storage->outputs.size() - _storage->data.num_pos ) );
    return static_cast<uint32_t>( _storage->inputs.size() - _storage->data.num_pis );
  }

  auto num_gates() const
  {
    return static_cast<uint32_t>( _storage->nodes.size() - _storage->inputs.size() - 1 );
  }

  uint32_t fanin_size( node const& n ) const
  {
    if ( is_constant( n ) || is_pi( n ) )
      return 0;
    return 2;
  }

  uint32_t fanout_size( node const& n ) const
  {
    return _storage->nodes[n].data[0].h1;
  }

  bool is_and( node const& n ) const
  {
    return n > 0 && !is_pi( n ) && ( _storage->nodes[n].children[0].index < _storage->nodes[n].children[1].index );
  }

  bool is_or( node const& n ) const
  {
    (void)n;
    return false;
  }

  bool is_xor( node const& n ) const
  {
    return n > 0 && !is_pi( n ) && ( _storage->nodes[n].children[0].index > _storage->nodes[n].children[1].index );
  }

  bool is_maj( node const& n ) const
  {
    (void)n;
    return false;
  }

  bool is_ite( node const& n ) const
  {
    (void)n;
    return false;
  }

  bool is_xor3( node const& n ) const
  {
    (void)n;
    return false;
  }
#pragma endregion

#pragma region Functional properties
  kitty::dynamic_truth_table node_function( const node& n ) const
  {
    kitty::dynamic_truth_table _func( 2 );
    if ( _storage->nodes[n].children[0u].index < _storage->nodes[n].children[1u].index )
    {
      _func._bits[0] = 0x8;
      return _func;
    }
    else
    {
      _func._bits[0] = 0x6;
      return _func;
    }
  }
#pragma endregion

#pragma region Nodes and signals
  node get_node( signal const& f ) const
  {
    return f.index;
  }

  signal make_signal( node const& n ) const
  {
    return signal( n, 0 );
  }

  bool is_complemented( signal const& f ) const
  {
    return f.complement;
  }

  uint32_t node_to_index( node const& n ) const
  {
    return static_cast<uint32_t>( n );
  }

  node index_to_node( uint32_t index ) const
  {
    return index;
  }

  node ci_at( uint32_t index ) const
  {
    assert( index < _storage->inputs.size() );
    return *( _storage->inputs.begin() + index );
  }

  signal co_at( uint32_t index ) const
  {
    assert( index < _storage->outputs.size() );
    return *( _storage->outputs.begin() + index );
  }

  node pi_at( uint32_t index ) const
  {
    assert( index < _storage->data.num_pis );
    return *( _storage->inputs.begin() + index );
  }

  signal po_at( uint32_t index ) const
  {
    assert( index < _storage->data.num_pos );
    return *( _storage->outputs.begin() + index );
  }

  node ro_at( uint32_t index ) const
  {
    assert( index < _storage->inputs.size() - _storage->data.num_pis );
    return *( _storage->inputs.begin() + _storage->data.num_pis + index );
  }

  signal ri_at( uint32_t index ) const
  {
    assert( index < _storage->outputs.size() - _storage->data.num_pos );
    return *( _storage->outputs.begin() + _storage->data.num_pos + index );
  }

  uint32_t ci_index( node const& n ) const
  {
    assert( _storage->nodes[n].children[0].data == _storage->nodes[n].children[1].data );
    return ( _storage->nodes[n].children[0].data );
  }

  uint32_t co_index( signal const& s ) const
  {
    uint32_t i = -1;
    foreach_co( [&]( const auto& x, auto index ) {
      if ( x == s )
      {
        i = index;
        return false;
      }
      return true;
    } );
    return i;
  }

  uint32_t pi_index( node const& n ) const
  {
    assert( _storage->nodes[n].children[0].data == _storage->nodes[n].children[1].data );
    return ( _storage->nodes[n].children[0].data );
  }

  uint32_t po_index( signal const& s ) const
  {
    uint32_t i = -1;
    foreach_po( [&]( const auto& x, auto index ) {
      if ( x == s )
      {
        i = index;
        return false;
      }
      return true;
    } );
    return i;
  }

  uint32_t ro_index( node const& n ) const
  {
    assert( _storage->nodes[n].children[0].data == _storage->nodes[n].children[1].data );
    return ( _storage->nodes[n].children[0].data - _storage->data.num_pis );
  }

  uint32_t ri_index( signal const& s ) const
  {
    uint32_t i = -1;
    foreach_ri( [&]( const auto& x, auto index ) {
      if ( x == s )
      {
        i = index;
        return false;
      }
      return true;
    } );
    return i;
  }

  signal ro_to_ri( signal const& s ) const
  {
    return *( _storage->outputs.begin() + _storage->data.num_pos + _storage->nodes[s.index].children[0].data - _storage->data.num_pis );
  }

  node ri_to_ro( signal const& s ) const
  {
    return *( _storage->inputs.begin() + ri_index( s ) );
  }
#pragma endregion

#pragma region Node and signal iterators
  template<typename Fn>
  void foreach_node( Fn&& fn ) const
  {
    detail::foreach_element( ez::make_direct_iterator<uint64_t>( 0 ),
                             ez::make_direct_iterator<uint64_t>( _storage->nodes.size() ),
                             fn );
  }

  template<typename Fn>
  void foreach_ci( Fn&& fn ) const
  {
    detail::foreach_element( _storage->inputs.begin(), _storage->inputs.end(), fn );
  }

  template<typename Fn>
  void foreach_co( Fn&& fn ) const
  {
    detail::foreach_element( _storage->outputs.begin(), _storage->outputs.end(), fn );
  }

  template<typename Fn>
  void foreach_pi( Fn&& fn ) const
  {
    detail::foreach_element( _storage->inputs.begin(), _storage->inputs.begin() + _storage->data.num_pis, fn );
  }

  template<typename Fn>
  void foreach_po( Fn&& fn ) const
  {
    detail::foreach_element( _storage->outputs.begin(), _storage->outputs.begin() + _storage->data.num_pos, fn );
  }

  template<typename Fn>
  void foreach_ro( Fn&& fn ) const
  {
    detail::foreach_element( _storage->inputs.begin() + _storage->data.num_pis, _storage->inputs.end(), fn );
  }

  template<typename Fn>
  void foreach_ri( Fn&& fn ) const
  {
    detail::foreach_element( _storage->outputs.begin() + _storage->data.num_pos, _storage->outputs.end(), fn );
  }

  template<typename Fn>
  void foreach_register( Fn&& fn ) const
  {
    static_assert( detail::is_callable_with_index_v<Fn, std::pair<signal, node>, void> ||
                   detail::is_callable_without_index_v<Fn, std::pair<signal, node>, void> ||
                   detail::is_callable_with_index_v<Fn, std::pair<signal, node>, bool> ||
                   detail::is_callable_without_index_v<Fn, std::pair<signal, node>, bool> );

    assert( _storage->inputs.size() - _storage->data.num_pis == _storage->outputs.size() - _storage->data.num_pos );
    auto ro = _storage->inputs.begin() + _storage->data.num_pis;
    auto ri = _storage->outputs.begin() + _storage->data.num_pos;
    if constexpr ( detail::is_callable_without_index_v<Fn, std::pair<signal, node>, bool> )
    {
      while ( ro != _storage->inputs.end() && ri != _storage->outputs.end() )
      {
        if ( !fn( std::make_pair( ri++, ro++ ) ) )
          return;
      }
    }
    else if constexpr ( detail::is_callable_with_index_v<Fn, std::pair<signal, node>, bool> )
    {
      uint32_t index{0};
      while ( ro != _storage->inputs.end() && ri != _storage->outputs.end() )
      {
        if ( !fn( std::make_pair( ri++, ro++ ), index++ ) )
          return;
      }
    }
    else if constexpr ( detail::is_callable_without_index_v<Fn, std::pair<signal, node>, void> )
    {
      while ( ro != _storage->inputs.end() && ri != _storage->outputs.end() )
      {
        fn( std::make_pair( *ri++, *ro++ ) );
      }
    }
    else if constexpr ( detail::is_callable_with_index_v<Fn, std::pair<signal, node>, void> )
    {
      uint32_t index{0};
      while ( ro != _storage->inputs.end() && ri != _storage->outputs.end() )
      {
        fn( std::make_pair( *ri++, *ro++ ), index++ );
      }
    }
  }

  template<typename Fn>
  void foreach_gate( Fn&& fn ) const
  {
    detail::foreach_element_if( ez::make_direct_iterator<uint64_t>( 1 ), /* start from 1 to avoid constant */
                                ez::make_direct_iterator<uint64_t>( _storage->nodes.size() ),
                                [this]( auto n ) { return !is_pi( n ); },
                                fn );
  }

  template<typename Fn>
  void foreach_fanin( node const& n, Fn&& fn ) const
  {
    if ( n == 0 || is_pi( n ) )
      return;

    static_assert( detail::is_callable_without_index_v<Fn, signal, bool> ||
                   detail::is_callable_with_index_v<Fn, signal, bool> ||
                   detail::is_callable_without_index_v<Fn, signal, void> ||
                   detail::is_callable_with_index_v<Fn, signal, void> );

    /* we don't use foreach_element here to have better performance */
    if constexpr ( detail::is_callable_without_index_v<Fn, signal, bool> )
    {
      if ( !fn( signal{_storage->nodes[n].children[0]} ) )
        return;
      fn( signal{_storage->nodes[n].children[1]} );
    }
    else if constexpr ( detail::is_callable_with_index_v<Fn, signal, bool> )
    {
      if ( !fn( signal{_storage->nodes[n].children[0]}, 0 ) )
        return;
      fn( signal{_storage->nodes[n].children[1]}, 1 );
    }
    else if constexpr ( detail::is_callable_without_index_v<Fn, signal, void> )
    {
      fn( signal{_storage->nodes[n].children[0]} );
      fn( signal{_storage->nodes[n].children[1]} );
    }
    else if constexpr ( detail::is_callable_with_index_v<Fn, signal, void> )
    {
      fn( signal{_storage->nodes[n].children[0]}, 0 );
      fn( signal{_storage->nodes[n].children[1]}, 1 );
    }
  }
#pragma endregion

#pragma region Value simulation
  template<typename Iterator>
  iterates_over_t<Iterator, bool>
  compute( node const& n, Iterator begin, Iterator end ) const
  {
    (void)end;

    assert( n != 0 && !is_pi( n ) );

    auto const& c1 = _storage->nodes[n].children[0];
    auto const& c2 = _storage->nodes[n].children[1];

    auto v1 = *begin++;
    auto v2 = *begin++;

    if ( c1.index < c2.index )
    {
      return ( v1 ^ c1.weight ) && ( v2 ^ c2.weight );
    }
    else
    {
      return ( v1 ^ c1.weight ) ^ ( v2 ^ c2.weight );
    }
  }

  template<typename Iterator>
  iterates_over_truth_table_t<Iterator>
  compute( node const& n, Iterator begin, Iterator end ) const
  {
    (void)end;

    assert( n != 0 && !is_pi( n ) );

    auto const& c1 = _storage->nodes[n].children[0];
    auto const& c2 = _storage->nodes[n].children[1];

    auto tt1 = *begin++;
    auto tt2 = *begin++;

    if ( c1.index < c2.index )
    {
      return ( c1.weight ? ~tt1 : tt1 ) & ( c2.weight ? ~tt2 : tt2 );
    }
    else
    {
      return ( c1.weight ? ~tt1 : tt1 ) ^ ( c2.weight ? ~tt2 : tt2 );
    }
  }
#pragma endregion

#pragma region Custom node values
  auto incr_h1( node const& n ) const
  {
    return _storage->nodes[n].data[0].h1++;
  }

  auto decr_h1( node const& n ) const
  {
    return --_storage->nodes[n].data[0].h1;
  }

  void clear_values() const
  {
    std::for_each( _storage->nodes.begin(), _storage->nodes.end(), []( auto& n ) { n.data[0].h2 = 0; } );
  }

  auto value( node const& n ) const
  {
    return _storage->nodes[n].data[0].h2;
  }

  void set_value( node const& n, uint32_t v ) const
  {
    _storage->nodes[n].data[0].h2 = v;
  }

  auto incr_value( node const& n ) const
  {
    return _storage->nodes[n].data[0].h2++;
  }

  auto decr_value( node const& n ) const
  {
    return --_storage->nodes[n].data[0].h2;
  }
#pragma endregion

#pragma region Visited flags
  void clear_visited() const
  {
    std::for_each( _storage->nodes.begin(), _storage->nodes.end(), []( auto& n ) { n.data[1].h1 = 0; } );
  }

  auto visited( node const& n ) const
  {
    return _storage->nodes[n].data[1].h1;
  }

  void set_visited( node const& n, uint32_t v ) const
  {
    _storage->nodes[n].data[1].h1 = v;
  }
#pragma endregion

#pragma region General methods
  void update()
  {
  }
#pragma endregion

  uint32_t trav_id() const
  {
    return _storage->data.trav_id;
  }

  void incr_trav_id() const
  {
    ++_storage->data.trav_id;
  }

public:
  std::shared_ptr<xag_storage> _storage;
<<<<<<< HEAD

  mutable uint32_t trav_id{0};
=======
>>>>>>> 30e69466
};

} // namespace mockturtle

namespace std
{

template<>
struct hash<mockturtle::xag_network::signal>
{
  uint64_t operator()( mockturtle::xag_network::signal const& s ) const noexcept
  {
    uint64_t k = s.data;
    k ^= k >> 33;
    k *= 0xff51afd7ed558ccd;
    k ^= k >> 33;
    k *= 0xc4ceb9fe1a85ec53;
    k ^= k >> 33;
    return k;
  }
}; /* hash */

} // namespace std<|MERGE_RESOLUTION|>--- conflicted
+++ resolved
@@ -1066,11 +1066,6 @@
 
 public:
   std::shared_ptr<xag_storage> _storage;
-<<<<<<< HEAD
-
-  mutable uint32_t trav_id{0};
-=======
->>>>>>> 30e69466
 };
 
 } // namespace mockturtle
