--- conflicted
+++ resolved
@@ -424,36 +424,19 @@
     {
       auto child1 = n.children[0];
       auto child2 = n.children[1];
-<<<<<<< HEAD
-      auto is_and = 0;
-
-      if ( child1.index < child2.index ) // is AND
-      {
-        is_and = 1;
-      }
+      const auto is_and = child1.index < child2.index;
+
       // child2
       if ( child2.index == old_node )
       {
-        if ( ( new_signal.index < child1.index ) && ( is_and ) )
-=======
-      const auto is_and = child1.index < child2.index;
-
-      // child2
-      if ( child2.index == old_node )
-      {
         if ( ( new_signal.index < child1.index ) && is_and )
->>>>>>> 948ad06e
         {
           child1.index = new_signal.index;
           child1.weight ^= new_signal.complement;
           child2.index = child1.index;
           child2.weight ^= child1.weight;
         }
-<<<<<<< HEAD
-        else if ( ( new_signal.index > child1.index ) && ( !is_and ) )
-=======
         else if ( ( new_signal.index > child1.index ) && !is_and )
->>>>>>> 948ad06e
         {
           child1.index = new_signal.index;
           child1.weight ^= new_signal.complement;
@@ -469,42 +452,25 @@
       }
       if ( child1.index == old_node )
       {
-<<<<<<< HEAD
-        if ( ( new_signal.index > child2.index ) && ( is_and ) )
-=======
         if ( ( new_signal.index > child2.index ) && is_and )
->>>>>>> 948ad06e
         {
           child1.index = child2.index;
           child1.weight ^= child2.weight;
           child2.index = new_signal.index;
           child2.weight ^= new_signal.complement;
         }
-<<<<<<< HEAD
-        else if ( ( new_signal.index < child2.index ) && ( !is_and ) )
-=======
         else if ( ( new_signal.index < child2.index ) && !is_and )
->>>>>>> 948ad06e
         {
           child1.index = child2.index;
           child1.weight ^= child2.weight;
           child2.index = new_signal.index;
           child2.weight ^= new_signal.complement;
-<<<<<<< HEAD
         }
         else
         {
           child1.index = new_signal.index;
           child1.weight ^= new_signal.complement;
         }
-=======
-        }
-        else
-        {
-          child1.index = new_signal.index;
-          child1.weight ^= new_signal.complement;
-        }
->>>>>>> 948ad06e
         _storage->nodes[new_signal.index].data[0].h1++;
       }
     }
@@ -524,7 +490,7 @@
 
     // reset fan-in of old node
     _storage->nodes[old_node].data[0].h1 = 0;
-  } // namespace mockturtle
+  }
 #pragma endregion
 
 #pragma region Structural properties
