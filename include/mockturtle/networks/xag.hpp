/* mockturtle: C++ logic network library
 * Copyright (C) 2018  EPFL
 *
 * Permission is hereby granted, free of charge, to any person
 * obtaining a copy of this software and associated documentation
 * files (the "Software"), to deal in the Software without
 * restriction, including without limitation the rights to use,
 * copy, modify, merge, publish, distribute, sublicense, and/or sell
 * copies of the Software, and to permit persons to whom the
 * Software is furnished to do so, subject to the following
 * conditions:
 *
 * The above copyright notice and this permission notice shall be
 * included in all copies or substantial portions of the Software.
 *
 * THE SOFTWARE IS PROVIDED "AS IS", WITHOUT WARRANTY OF ANY KIND,
 * EXPRESS OR IMPLIED, INCLUDING BUT NOT LIMITED TO THE WARRANTIES
 * OF MERCHANTABILITY, FITNESS FOR A PARTICULAR PURPOSE AND
 * NONINFRINGEMENT. IN NO EVENT SHALL THE AUTHORS OR COPYRIGHT
 * HOLDERS BE LIABLE FOR ANY CLAIM, DAMAGES OR OTHER LIABILITY,
 * WHETHER IN AN ACTION OF CONTRACT, TORT OR OTHERWISE, ARISING
 * FROM, OUT OF OR IN CONNECTION WITH THE SOFTWARE OR THE USE OR
 * OTHER DEALINGS IN THE SOFTWARE.
 */

/*!
  \file xag.hpp
  \brief Xor-And Graph (XAG) logic network implementation

  \author Eleonora Testa 
*/

#pragma once

#include <memory>
#include <optional>
#include <stack>
#include <string>

#include <ez/direct_iterator.hpp>
#include <kitty/dynamic_truth_table.hpp>
#include <kitty/operators.hpp>

#include "../traits.hpp"
#include "../utils/algorithm.hpp"
#include "detail/foreach.hpp"
#include "events.hpp"
#include "storage.hpp"

namespace mockturtle
{

/*! \brief Hash function for XAGs -- the same as for xags (from ABC) */
template<class Node>
struct xag_hash
{
  uint64_t operator()( Node const& n ) const
  {
    uint64_t seed = -2011;
    seed += n.children[0].index * 7937;
    seed += n.children[1].index * 2971;
    seed += n.children[0].weight * 911;
    seed += n.children[1].weight * 353;
    return seed;
  }
};

struct xag_storage_data
{
  uint32_t num_pis = 0u;
  uint32_t num_pos = 0u;
  std::vector<int8_t> latches;
  uint32_t trav_id = 0;
};

/*! \brief XAG storage container

  XAGs have nodes with fan-in 2.  We split of one bit of the index pointer to
  store a complemented attribute.  Every node has 64-bit of additional data
  used for the following purposes:

  `data[0].h1`: Fan-out size (we use MSB to indicate whether a node is dead)
  `data[0].h2`: Application-specific value
  `data[1].h1`: Visited flag
*/
using xag_storage = storage<regular_node<2, 2, 1>,
                            xag_storage_data,
                            xag_hash<regular_node<2, 2, 1>>>;

class xag_network
{
public:
#pragma region Types and constructors
  static constexpr auto min_fanin_size = 2u;
  static constexpr auto max_fanin_size = 2u;

  using base_type = xag_network;
  using storage = std::shared_ptr<xag_storage>;
  using node = uint64_t;

  struct signal
  {
    signal() = default;

    signal( uint64_t index, uint64_t complement )
        : complement( complement ), index( index )
    {
    }

    explicit signal( uint64_t data )
        : data( data )
    {
    }

    signal( xag_storage::node_type::pointer_type const& p )
        : complement( p.weight ), index( p.index )
    {
    }

    union {
      struct
      {
        uint64_t complement : 1;
        uint64_t index : 63;
      };
      uint64_t data;
    };

    signal operator!() const
    {
      return signal( data ^ 1 );
    }

    signal operator+() const
    {
      return {index, 0};
    }

    signal operator-() const
    {
      return {index, 1};
    }

    signal operator^( bool complement ) const
    {
      return signal( data ^ ( complement ? 1 : 0 ) );
    }

    bool operator==( signal const& other ) const
    {
      return data == other.data;
    }

    bool operator!=( signal const& other ) const
    {
      return data != other.data;
    }

    bool operator<( signal const& other ) const
    {
      return data < other.data;
    }

    operator xag_storage::node_type::pointer_type() const
    {
      return {index, complement};
    }
  };

  xag_network()
      : _storage( std::make_shared<xag_storage>() ),
        _events( std::make_shared<decltype( _events )::element_type>() )
  {
  }

  xag_network( std::shared_ptr<xag_storage> storage )
      : _storage( storage ),
        _events( std::make_shared<decltype( _events )::element_type>() )
  {
  }
#pragma endregion

#pragma region Primary I / O and constants
  signal get_constant( bool value ) const
  {
    return {0, static_cast<uint64_t>( value ? 1 : 0 )};
  }

  signal create_pi( std::string const& name = {} )
  {
    (void)name;

    const auto index = _storage->nodes.size();
    auto& node = _storage->nodes.emplace_back();
    node.children[0].data = node.children[1].data = _storage->inputs.size();
    _storage->inputs.emplace_back( index );
    ++_storage->data.num_pis;
    return {index, 0};
  }

  uint32_t create_po( signal const& f, std::string const& name = {} )
  {
    (void)name;

    /* increase ref-count to children */
    _storage->nodes[f.index].data[0].h1++;
    auto const po_index = _storage->outputs.size();
    _storage->outputs.emplace_back( f.index, f.complement );
    ++_storage->data.num_pos;
    return po_index;
  }

  signal create_ro( std::string const& name = {} )
  {
    (void)name;

    auto const index = _storage->nodes.size();
    auto& node = _storage->nodes.emplace_back();
    node.children[0].data = node.children[1].data = _storage->inputs.size();
    _storage->inputs.emplace_back( index );
    return {index, 0};
  }

  uint32_t create_ri( signal const& f, int8_t reset = 0, std::string const& name = {} )
  {
    (void)name;

    /* increase ref-count to children */
    _storage->nodes[f.index].data[0].h1++;
    auto const ri_index = _storage->outputs.size();
    _storage->outputs.emplace_back( f.index, f.complement );
    _storage->data.latches.emplace_back( reset );
    return ri_index;
  }

  int8_t latch_reset( uint32_t index ) const
  {
    assert( index < _storage->data.latches.size() );
    return _storage->data.latches[index];
  }

  bool is_combinational() const
  {
    return ( static_cast<uint32_t>( _storage->inputs.size() ) == _storage->data.num_pis &&
             static_cast<uint32_t>( _storage->outputs.size() ) == _storage->data.num_pos );
  }

  bool is_constant( node const& n ) const
  {
    return n == 0;
  }

  bool is_ci( node const& n ) const
  {
    return _storage->nodes[n].children[0].data == _storage->nodes[n].children[1].data;
  }

  bool is_pi( node const& n ) const
  {
    return _storage->nodes[n].children[0].data == _storage->nodes[n].children[1].data && _storage->nodes[n].children[0].data < static_cast<uint64_t>( _storage->data.num_pis );
  }

  bool is_ro( node const& n ) const
  {
    return _storage->nodes[n].children[0].data == _storage->nodes[n].children[1].data && _storage->nodes[n].children[0].data >= static_cast<uint64_t>( _storage->data.num_pis );
  }

  bool constant_value( node const& n ) const
  {
    (void)n;
    return false;
  }
#pragma endregion

#pragma region Create unary functions
  signal create_buf( signal const& a )
  {
    return a;
  }

  signal create_not( signal const& a )
  {
    return !a;
  }
#pragma endregion

#pragma region Create binary functions
  signal _create_node( signal a, signal b )
  {
    storage::element_type::node_type node;
    node.children[0] = a;
    node.children[1] = b;

    /* structural hashing */
    const auto it = _storage->hash.find( node );
    if ( it != _storage->hash.end() )
    {
      return {it->second, 0};
    }

    const auto index = _storage->nodes.size();

    if ( index >= .9 * _storage->nodes.capacity() )
    {
      _storage->nodes.reserve( static_cast<uint64_t>( 3.1415f * index ) );
      _storage->hash.reserve( static_cast<uint64_t>( 3.1415f * index ) );
    }

    _storage->nodes.push_back( node );

    _storage->hash[node] = index;

    /* increase ref-count to children */
    _storage->nodes[a.index].data[0].h1++;
    _storage->nodes[b.index].data[0].h1++;

    for ( auto const& fn : _events->on_add )
    {
      fn( index );
    }

    return {index, 0};
  }

  signal create_and( signal a, signal b )
  {
    /* order inputs a < b it is a AND */
    if ( a.index > b.index )
    {
      std::swap( a, b );
    }
    if ( a.index == b.index )
    {
      return a.complement == b.complement ? a : get_constant( false );
    }
    else if ( a.index == 0 )
    {
      return a.complement == false ? get_constant( false ) : b;
    }
    return _create_node( a, b );
  }

  signal create_nand( signal const& a, signal const& b )
  {
    return !create_and( a, b );
  }

  signal create_or( signal const& a, signal const& b )
  {
    return !create_and( !a, !b );
  }

  signal create_nor( signal const& a, signal const& b )
  {
    return create_and( !a, !b );
  }

  signal create_xor( signal a, signal b )
  {
    /* order inputs a > b it is a XOR */
    if ( a.index < b.index )
    {
      std::swap( a, b );
    }

    bool f_compl = a.complement != b.complement;
    a.complement = b.complement = false;

    if ( a.index == b.index )
    {
      return get_constant( f_compl );
    }
    else if ( b.index == 0 )
    {
      return a ^ f_compl;
    }

    return _create_node( a, b ) ^ f_compl;
  }

  signal create_xnor( signal const& a, signal const& b )
  {
    return !create_xor( a, b );
  }
#pragma endregion

#pragma region Create ternary functions
  signal create_ite( signal cond, signal f_then, signal f_else )
  {
    bool f_compl{false};
    if ( f_then.index < f_else.index )
    {
      std::swap( f_then, f_else );
      cond.complement ^= 1;
    }
    if ( f_then.complement )
    {
      f_then.complement = 0;
      f_else.complement ^= 1;
      f_compl = true;
    }

    return create_xor( create_and( !cond, create_xor( f_then, f_else ) ), f_then ) ^ f_compl;
  }

  signal create_maj( signal const& a, signal const& b, signal const& c )
  {
    auto c1 = create_xor( a, b );
    auto c2 = create_xor( a, c );
    auto c3 = create_and( c1, c2 );
    return create_xor( a, c3 );
  }
#pragma endregion

#pragma region Create nary functions
  signal create_nary_and( std::vector<signal> const& fs )
  {
    return tree_reduce( fs.begin(), fs.end(), get_constant( true ), [this]( auto const& a, auto const& b ) { return create_and( a, b ); } );
  }

  signal create_nary_or( std::vector<signal> const& fs )
  {
    return tree_reduce( fs.begin(), fs.end(), get_constant( false ), [this]( auto const& a, auto const& b ) { return create_or( a, b ); } );
  }

  signal create_nary_xor( std::vector<signal> const& fs )
  {
    return tree_reduce( fs.begin(), fs.end(), get_constant( false ), [this]( auto const& a, auto const& b ) { return create_xor( a, b ); } );
  }
#pragma endregion

#pragma region Create arbitrary functions
  signal clone_node( xag_network const& other, node const& source, std::vector<signal> const& children )
  {
    (void)other;
    (void)source;
    assert( children.size() == 2u );
    if ( other.is_and( source ) )
      //if ( children[0u].index < children[1u].index )
      return create_and( children[0u], children[1u] );
    else
      return create_xor( children[0u], children[1u] );
  }
#pragma endregion

#pragma region Restructuring
  std::optional<std::pair<node, signal>> replace_in_node( node const& n, node const& old_node, signal new_signal )
  {
    auto& node = _storage->nodes[n];

    uint32_t fanin = 0u;
    if ( node.children[0].index == old_node )
    {
      fanin = 0u;
      new_signal.complement ^= node.children[0].weight;
    }
    else if ( node.children[1].index == old_node )
    {
      fanin = 1u;
      new_signal.complement ^= node.children[1].weight;
    }
    else
    {
      return std::nullopt;
    }

    // determine gate type of n
    auto _is_and = node.children[0].index < node.children[1].index;

    // determine potential new children of node n
    signal child1 = new_signal;
    signal child0 = node.children[fanin ^ 1];

    if ( ( _is_and && child0.index > child1.index ) || ( !_is_and && child0.index < child1.index ) )
    {
      std::swap( child0, child1 );
    }

    // check for trivial cases?
    if ( child0.index == child1.index )
    {
      const auto diff_pol = child0.complement != child1.complement;
      if ( _is_and )
      {
        return std::make_pair( n, diff_pol ? get_constant( false ) : child1 );
      }
      else
      {
        return std::make_pair( n, get_constant( diff_pol ) );
      }
    }
    else if ( child0.index == 0 ) /* constant child */
    {
      if ( _is_and )
      {
        return std::make_pair( n, child0.complement ? child1 : get_constant( false ) );
      }
      else
      {
        return std::make_pair( n, child1 ^ child0.complement );
      }
    }

    // node already in hash table
    storage::element_type::node_type _hash_obj;
    _hash_obj.children[0] = child0;
    _hash_obj.children[1] = child1;
    if ( const auto it = _storage->hash.find( _hash_obj ); it != _storage->hash.end() )
    {
      return std::make_pair( n, signal( it->second, 0 ) );
    }

    // remember before
    const auto old_child0 = signal{node.children[0]};
    const auto old_child1 = signal{node.children[1]};

    // erase old node in hash table
    _storage->hash.erase( node );

    // insert updated node into hash table
    node.children[0] = child0;
    node.children[1] = child1;
    _storage->hash[node] = n;

    // update the reference counter of the new signal
    _storage->nodes[new_signal.index].data[0].h1++;

    for ( auto const& fn : _events->on_modified )
    {
      fn( n, {old_child0, old_child1} );
    }

    return std::nullopt;
  }

  void replace_in_outputs( node const& old_node, signal const& new_signal )
  {
    for ( auto& output : _storage->outputs )
    {
      if ( output.index == old_node )
      {
        output.index = new_signal.index;
        output.weight ^= new_signal.complement;

        // increment fan-in of new node
        _storage->nodes[new_signal.index].data[0].h1++;
      }
    }
  }

  void take_out_node( node const& n )
  {
    /* we cannot delete PIs or constants */
    if ( n == 0 || is_pi( n ) )
      return;

    auto& nobj = _storage->nodes[n];
    nobj.data[0].h1 = UINT32_C( 0x80000000 ); /* fanout size 0, but dead */
    _storage->hash.erase( nobj );

    for ( auto const& fn : _events->on_delete )
    {
      fn( n );
    }

    for ( auto i = 0u; i < 2u; ++i )
    {
      if ( fanout_size( nobj.children[i].index ) == 0 )
      {
        continue;
      }
      if ( decr_fanout_size( nobj.children[i].index ) == 0 )
      {
        take_out_node( nobj.children[i].index );
      }
    }
  }

  inline bool is_dead( node const& n ) const
  {
    return ( _storage->nodes[n].data[0].h1 >> 31 ) & 1;
  }

  void substitute_node( node const& old_node, signal const& new_signal )
  {
    std::stack<std::pair<node, signal>> to_substitute;
    to_substitute.push( {old_node, new_signal} );

    while ( !to_substitute.empty() )
    {
      const auto [_old, _new] = to_substitute.top();
      to_substitute.pop();

      for ( auto idx = 1u; idx < _storage->nodes.size(); ++idx )
      {
        if ( is_pi( idx ) )
          continue; /* ignore PIs */

        if ( const auto repl = replace_in_node( idx, _old, _new ); repl )
        {
          to_substitute.push( *repl );
        }
      }

      /* check outputs */
      replace_in_outputs( _old, _new );

      // reset fan-in of old node
      take_out_node( _old );
    }
  }
#pragma endregion

#pragma region Structural properties
  auto
  size() const
  {
    return static_cast<uint32_t>( _storage->nodes.size() );
  }

  auto num_cis() const
  {
    return static_cast<uint32_t>( _storage->inputs.size() );
  }

  auto num_cos() const
  {
    return static_cast<uint32_t>( _storage->outputs.size() );
  }

  auto num_pis() const
  {
    return _storage->data.num_pis;
  }

  auto num_pos() const
  {
    return _storage->data.num_pos;
  }

  auto num_registers() const
  {
    assert( static_cast<uint32_t>( _storage->inputs.size() - _storage->data.num_pis ) == static_cast<uint32_t>( _storage->outputs.size() - _storage->data.num_pos ) );
    return static_cast<uint32_t>( _storage->inputs.size() - _storage->data.num_pis );
  }

  auto num_gates() const
  {
    return static_cast<uint32_t>( _storage->hash.size() );
  }

  uint32_t fanin_size( node const& n ) const
  {
    if ( is_constant( n ) || is_pi( n ) )
      return 0;
    return 2;
  }

  uint32_t fanout_size( node const& n ) const
  {
    return _storage->nodes[n].data[0].h1 & UINT32_C( 0x7FFFFFFF );
  }

  uint32_t incr_fanout_size( node const& n ) const
  {
    return _storage->nodes[n].data[0].h1++ & UINT32_C( 0x7FFFFFFF );
  }

  uint32_t decr_fanout_size( node const& n ) const
  {
    return --_storage->nodes[n].data[0].h1 & UINT32_C( 0x7FFFFFFF );
  }

  bool is_and( node const& n ) const
  {
    return n > 0 && !is_pi( n ) && ( _storage->nodes[n].children[0].index < _storage->nodes[n].children[1].index );
  }

  bool is_or( node const& n ) const
  {
    (void)n;
    return false;
  }

  bool is_xor( node const& n ) const
  {
    return n > 0 && !is_pi( n ) && ( _storage->nodes[n].children[0].index > _storage->nodes[n].children[1].index );
  }

  bool is_maj( node const& n ) const
  {
    (void)n;
    return false;
  }

  bool is_ite( node const& n ) const
  {
    (void)n;
    return false;
  }

  bool is_xor3( node const& n ) const
  {
    (void)n;
    return false;
  }
#pragma endregion

#pragma region Functional properties
  kitty::dynamic_truth_table node_function( const node& n ) const
  {
    kitty::dynamic_truth_table _func( 2 );
    if ( _storage->nodes[n].children[0u].index < _storage->nodes[n].children[1u].index )
    {
      _func._bits[0] = 0x8;
      return _func;
    }
    else
    {
      _func._bits[0] = 0x6;
      return _func;
    }
  }
#pragma endregion

#pragma region Nodes and signals
  node get_node( signal const& f ) const
  {
    return f.index;
  }

  signal make_signal( node const& n ) const
  {
    return signal( n, 0 );
  }

  bool is_complemented( signal const& f ) const
  {
    return f.complement;
  }

  uint32_t node_to_index( node const& n ) const
  {
    return static_cast<uint32_t>( n );
  }

  node index_to_node( uint32_t index ) const
  {
    return index;
  }

  node ci_at( uint32_t index ) const
  {
    assert( index < _storage->inputs.size() );
    return *( _storage->inputs.begin() + index );
  }

  signal co_at( uint32_t index ) const
  {
    assert( index < _storage->outputs.size() );
    return *( _storage->outputs.begin() + index );
  }

  node pi_at( uint32_t index ) const
  {
    assert( index < _storage->data.num_pis );
    return *( _storage->inputs.begin() + index );
  }

  signal po_at( uint32_t index ) const
  {
    assert( index < _storage->data.num_pos );
    return *( _storage->outputs.begin() + index );
  }

  node ro_at( uint32_t index ) const
  {
    assert( index < _storage->inputs.size() - _storage->data.num_pis );
    return *( _storage->inputs.begin() + _storage->data.num_pis + index );
  }

  signal ri_at( uint32_t index ) const
  {
    assert( index < _storage->outputs.size() - _storage->data.num_pos );
    return *( _storage->outputs.begin() + _storage->data.num_pos + index );
  }

  uint32_t ci_index( node const& n ) const
  {
    assert( _storage->nodes[n].children[0].data == _storage->nodes[n].children[1].data );
    return ( _storage->nodes[n].children[0].data );
  }

  uint32_t co_index( signal const& s ) const
  {
    uint32_t i = -1;
    foreach_co( [&]( const auto& x, auto index ) {
      if ( x == s )
      {
        i = index;
        return false;
      }
      return true;
    } );
    return i;
  }

  uint32_t pi_index( node const& n ) const
  {
    assert( _storage->nodes[n].children[0].data == _storage->nodes[n].children[1].data );
    return ( _storage->nodes[n].children[0].data );
  }

  uint32_t po_index( signal const& s ) const
  {
    uint32_t i = -1;
    foreach_po( [&]( const auto& x, auto index ) {
      if ( x == s )
      {
        i = index;
        return false;
      }
      return true;
    } );
    return i;
  }

  uint32_t ro_index( node const& n ) const
  {
    assert( _storage->nodes[n].children[0].data == _storage->nodes[n].children[1].data );
    return ( _storage->nodes[n].children[0].data - _storage->data.num_pis );
  }

  uint32_t ri_index( signal const& s ) const
  {
    uint32_t i = -1;
    foreach_ri( [&]( const auto& x, auto index ) {
      if ( x == s )
      {
        i = index;
        return false;
      }
      return true;
    } );
    return i;
  }

  signal ro_to_ri( signal const& s ) const
  {
    return *( _storage->outputs.begin() + _storage->data.num_pos + _storage->nodes[s.index].children[0].data - _storage->data.num_pis );
  }

  node ri_to_ro( signal const& s ) const
  {
    return *( _storage->inputs.begin() + ri_index( s ) );
  }
#pragma endregion

#pragma region Node and signal iterators
  template<typename Fn>
  void foreach_node( Fn&& fn ) const
  {
    detail::foreach_element_if( ez::make_direct_iterator<uint64_t>( 0 ),
                                ez::make_direct_iterator<uint64_t>( _storage->nodes.size() ),
                                [this]( auto n ) { return !is_dead( n ); },
                                fn );
  }

  template<typename Fn>
  void foreach_ci( Fn&& fn ) const
  {
    detail::foreach_element( _storage->inputs.begin(), _storage->inputs.end(), fn );
  }

  template<typename Fn>
  void foreach_co( Fn&& fn ) const
  {
    detail::foreach_element( _storage->outputs.begin(), _storage->outputs.end(), fn );
  }

  template<typename Fn>
  void foreach_pi( Fn&& fn ) const
  {
    detail::foreach_element( _storage->inputs.begin(), _storage->inputs.begin() + _storage->data.num_pis, fn );
  }

  template<typename Fn>
  void foreach_po( Fn&& fn ) const
  {
    detail::foreach_element( _storage->outputs.begin(), _storage->outputs.begin() + _storage->data.num_pos, fn );
  }

  template<typename Fn>
  void foreach_ro( Fn&& fn ) const
  {
    detail::foreach_element( _storage->inputs.begin() + _storage->data.num_pis, _storage->inputs.end(), fn );
  }

  template<typename Fn>
  void foreach_ri( Fn&& fn ) const
  {
    detail::foreach_element( _storage->outputs.begin() + _storage->data.num_pos, _storage->outputs.end(), fn );
  }

  template<typename Fn>
  void foreach_register( Fn&& fn ) const
  {
    static_assert( detail::is_callable_with_index_v<Fn, std::pair<signal, node>, void> ||
                   detail::is_callable_without_index_v<Fn, std::pair<signal, node>, void> ||
                   detail::is_callable_with_index_v<Fn, std::pair<signal, node>, bool> ||
                   detail::is_callable_without_index_v<Fn, std::pair<signal, node>, bool> );

    assert( _storage->inputs.size() - _storage->data.num_pis == _storage->outputs.size() - _storage->data.num_pos );
    auto ro = _storage->inputs.begin() + _storage->data.num_pis;
    auto ri = _storage->outputs.begin() + _storage->data.num_pos;
    if constexpr ( detail::is_callable_without_index_v<Fn, std::pair<signal, node>, bool> )
    {
      while ( ro != _storage->inputs.end() && ri != _storage->outputs.end() )
      {
        if ( !fn( std::make_pair( ri++, ro++ ) ) )
          return;
      }
    }
    else if constexpr ( detail::is_callable_with_index_v<Fn, std::pair<signal, node>, bool> )
    {
      uint32_t index{0};
      while ( ro != _storage->inputs.end() && ri != _storage->outputs.end() )
      {
        if ( !fn( std::make_pair( ri++, ro++ ), index++ ) )
          return;
      }
    }
    else if constexpr ( detail::is_callable_without_index_v<Fn, std::pair<signal, node>, void> )
    {
      while ( ro != _storage->inputs.end() && ri != _storage->outputs.end() )
      {
        fn( std::make_pair( *ri++, *ro++ ) );
      }
    }
    else if constexpr ( detail::is_callable_with_index_v<Fn, std::pair<signal, node>, void> )
    {
      uint32_t index{0};
      while ( ro != _storage->inputs.end() && ri != _storage->outputs.end() )
      {
        fn( std::make_pair( *ri++, *ro++ ), index++ );
      }
    }
  }

  template<typename Fn>
  void foreach_gate( Fn&& fn ) const
  {
    detail::foreach_element_if( ez::make_direct_iterator<uint64_t>( 1 ), /* start from 1 to avoid constant */
                                ez::make_direct_iterator<uint64_t>( _storage->nodes.size() ),
                                [this]( auto n ) { return !is_pi( n ) && !is_dead( n ); },
                                fn );
  }

  template<typename Fn>
  void foreach_fanin( node const& n, Fn&& fn ) const
  {
    if ( n == 0 || is_pi( n ) )
      return;

    static_assert( detail::is_callable_without_index_v<Fn, signal, bool> ||
                   detail::is_callable_with_index_v<Fn, signal, bool> ||
                   detail::is_callable_without_index_v<Fn, signal, void> ||
                   detail::is_callable_with_index_v<Fn, signal, void> );

    /* we don't use foreach_element here to have better performance */
    if constexpr ( detail::is_callable_without_index_v<Fn, signal, bool> )
    {
      if ( !fn( signal{_storage->nodes[n].children[0]} ) )
        return;
      fn( signal{_storage->nodes[n].children[1]} );
    }
    else if constexpr ( detail::is_callable_with_index_v<Fn, signal, bool> )
    {
      if ( !fn( signal{_storage->nodes[n].children[0]}, 0 ) )
        return;
      fn( signal{_storage->nodes[n].children[1]}, 1 );
    }
    else if constexpr ( detail::is_callable_without_index_v<Fn, signal, void> )
    {
      fn( signal{_storage->nodes[n].children[0]} );
      fn( signal{_storage->nodes[n].children[1]} );
    }
    else if constexpr ( detail::is_callable_with_index_v<Fn, signal, void> )
    {
      fn( signal{_storage->nodes[n].children[0]}, 0 );
      fn( signal{_storage->nodes[n].children[1]}, 1 );
    }
  }
#pragma endregion

#pragma region Value simulation
  template<typename Iterator>
  iterates_over_t<Iterator, bool>
  compute( node const& n, Iterator begin, Iterator end ) const
  {
    (void)end;

    assert( n != 0 && !is_pi( n ) );

    auto const& c1 = _storage->nodes[n].children[0];
    auto const& c2 = _storage->nodes[n].children[1];

    auto v1 = *begin++;
    auto v2 = *begin++;

    if ( c1.index < c2.index )
    {
      return ( v1 ^ c1.weight ) && ( v2 ^ c2.weight );
    }
    else
    {
      return ( v1 ^ c1.weight ) ^ ( v2 ^ c2.weight );
    }
  }

  template<typename Iterator>
  iterates_over_truth_table_t<Iterator>
  compute( node const& n, Iterator begin, Iterator end ) const
  {
    (void)end;

    assert( n != 0 && !is_pi( n ) );

    auto const& c1 = _storage->nodes[n].children[0];
    auto const& c2 = _storage->nodes[n].children[1];

    auto tt1 = *begin++;
    auto tt2 = *begin++;

    if ( c1.index < c2.index )
    {
      return ( c1.weight ? ~tt1 : tt1 ) & ( c2.weight ? ~tt2 : tt2 );
    }
    else
    {
      return ( c1.weight ? ~tt1 : tt1 ) ^ ( c2.weight ? ~tt2 : tt2 );
    }
  }
#pragma endregion

#pragma region Custom node values
  void clear_values() const
  {
    std::for_each( _storage->nodes.begin(), _storage->nodes.end(), []( auto& n ) { n.data[0].h2 = 0; } );
  }

  auto value( node const& n ) const
  {
    return _storage->nodes[n].data[0].h2;
  }

  void set_value( node const& n, uint32_t v ) const
  {
    _storage->nodes[n].data[0].h2 = v;
  }

  auto incr_value( node const& n ) const
  {
    return _storage->nodes[n].data[0].h2++;
  }

  auto decr_value( node const& n ) const
  {
    return --_storage->nodes[n].data[0].h2;
  }
#pragma endregion

#pragma region Visited flags
  void clear_visited() const
  {
    std::for_each( _storage->nodes.begin(), _storage->nodes.end(), []( auto& n ) { n.data[1].h1 = 0; } );
  }

  auto visited( node const& n ) const
  {
    return _storage->nodes[n].data[1].h1;
  }

  void set_visited( node const& n, uint32_t v ) const
  {
    _storage->nodes[n].data[1].h1 = v;
  }

  uint32_t trav_id() const
  {
    return _storage->data.trav_id;
  }

  void incr_trav_id() const
  {
    ++_storage->data.trav_id;
  }
#pragma endregion

<<<<<<< HEAD
#pragma region General methods
  void update()
  {
  }

  auto& events() const
  {
    return *_events;
  }
#pragma endregion

public:
  std::shared_ptr<xag_storage> _storage;
  std::shared_ptr<network_events<base_type>> _events;
=======
public:
  std::shared_ptr<xag_storage> _storage;
>>>>>>> aaa83ca5
};

} // namespace mockturtle

namespace std
{

template<>
struct hash<mockturtle::xag_network::signal>
{
  uint64_t operator()( mockturtle::xag_network::signal const& s ) const noexcept
  {
    uint64_t k = s.data;
    k ^= k >> 33;
    k *= 0xff51afd7ed558ccd;
    k ^= k >> 33;
    k *= 0xc4ceb9fe1a85ec53;
    k ^= k >> 33;
    return k;
  }
}; /* hash */

} // namespace std<|MERGE_RESOLUTION|>--- conflicted
+++ resolved
@@ -1097,12 +1097,7 @@
   }
 #pragma endregion
 
-<<<<<<< HEAD
 #pragma region General methods
-  void update()
-  {
-  }
-
   auto& events() const
   {
     return *_events;
@@ -1112,10 +1107,6 @@
 public:
   std::shared_ptr<xag_storage> _storage;
   std::shared_ptr<network_events<base_type>> _events;
-=======
-public:
-  std::shared_ptr<xag_storage> _storage;
->>>>>>> aaa83ca5
 };
 
 } // namespace mockturtle
