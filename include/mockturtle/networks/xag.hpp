/* mockturtle: C++ logic network library
 * Copyright (C) 2018  EPFL
 *
 * Permission is hereby granted, free of charge, to any person
 * obtaining a copy of this software and associated documentation
 * files (the "Software"), to deal in the Software without
 * restriction, including without limitation the rights to use,
 * copy, modify, merge, publish, distribute, sublicense, and/or sell
 * copies of the Software, and to permit persons to whom the
 * Software is furnished to do so, subject to the following
 * conditions:
 *
 * The above copyright notice and this permission notice shall be
 * included in all copies or substantial portions of the Software.
 *
 * THE SOFTWARE IS PROVIDED "AS IS", WITHOUT WARRANTY OF ANY KIND,
 * EXPRESS OR IMPLIED, INCLUDING BUT NOT LIMITED TO THE WARRANTIES
 * OF MERCHANTABILITY, FITNESS FOR A PARTICULAR PURPOSE AND
 * NONINFRINGEMENT. IN NO EVENT SHALL THE AUTHORS OR COPYRIGHT
 * HOLDERS BE LIABLE FOR ANY CLAIM, DAMAGES OR OTHER LIABILITY,
 * WHETHER IN AN ACTION OF CONTRACT, TORT OR OTHERWISE, ARISING
 * FROM, OUT OF OR IN CONNECTION WITH THE SOFTWARE OR THE USE OR
 * OTHER DEALINGS IN THE SOFTWARE.
 */

/*!
  \file xag.hpp
  \brief Xor-And Graph (XAG) logic network implementation

  \author Eleonora Testa 
*/

#pragma once

#include <memory>
#include <string>

#include <ez/direct_iterator.hpp>
#include <kitty/dynamic_truth_table.hpp>
#include <kitty/operators.hpp>

#include "../traits.hpp"
#include "detail/foreach.hpp"
#include "storage.hpp"

namespace mockturtle
{

/*! \brief Hash function for XAGs -- the same as for xags (from ABC) */
template<class Node>
struct xag_hash
{
  uint64_t operator()( Node const& n ) const
  {
    uint64_t seed = -2011;
    seed += n.children[0].index * 7937;
    seed += n.children[1].index * 2971;
    seed += n.children[0].weight * 911;
    seed += n.children[1].weight * 353;
    return seed;
  }
};

struct xag_storage_data
{
  uint32_t num_pis = 0u;
  uint32_t num_pos = 0u;
  std::vector<int8_t> latches;
};

/*! \brief XAG storage container

  XAGs have nodes with fan-in 2.  We split of one bit of the index pointer to
  store a complemented attribute.  Every node has 64-bit of additional data
  used for the following purposes:

  `data[0].h1`: Fan-out size
  `data[0].h2`: Application-specific value
  `data[1].h1`: Visited flag
*/
using xag_storage = storage<regular_node<2, 2, 1>,
                            xag_storage_data,
                            xag_hash<regular_node<2, 2, 1>>>;

class xag_network
{
public:
#pragma region Types and constructors
  static constexpr auto min_fanin_size = 2u;
  static constexpr auto max_fanin_size = 2u;

  using storage = std::shared_ptr<xag_storage>;
  using node = uint64_t;

  struct signal
  {
    signal() = default;

    signal( uint64_t index, uint64_t complement )
        : complement( complement ), index( index )
    {
    }

    explicit signal( uint64_t data )
        : data( data )
    {
    }

    signal( xag_storage::node_type::pointer_type const& p )
        : complement( p.weight ), index( p.index )
    {
    }

    union {
      struct
      {
        uint64_t complement : 1;
        uint64_t index : 63;
      };
      uint64_t data;
    };

    signal operator!() const
    {
      return signal( data ^ 1 );
    }

    signal operator+() const
    {
      return {index, 0};
    }

    signal operator-() const
    {
      return {index, 1};
    }

    signal operator^( bool complement ) const
    {
      return signal( data ^ ( complement ? 1 : 0 ) );
    }

    bool operator==( signal const& other ) const
    {
      return data == other.data;
    }

    bool operator!=( signal const& other ) const
    {
      return data != other.data;
    }

    bool operator<( signal const& other ) const
    {
      return data < other.data;
    }

    operator xag_storage::node_type::pointer_type() const
    {
      return {index, complement};
    }
  };

  xag_network() : _storage( std::make_shared<xag_storage>() )
  {
  }

  xag_network( std::shared_ptr<xag_storage> storage ) : _storage( storage )
  {
  }
#pragma endregion

#pragma region Primary I / O and constants
  signal get_constant( bool value ) const
  {
    return {0, static_cast<uint64_t>( value ? 1 : 0 )};
  }

  signal create_pi( std::string const& name = {} )
  {
    (void)name;

    const auto index = _storage->nodes.size();
    auto& node = _storage->nodes.emplace_back();
    node.children[0].data = node.children[1].data = _storage->inputs.size();
    _storage->inputs.emplace_back( index );
    ++_storage->data.num_pis;
    return {index, 0};
  }

  uint32_t create_po( signal const& f, std::string const& name = {} )
  {
    (void)name;

    /* increase ref-count to children */
    _storage->nodes[f.index].data[0].h1++;
    auto const po_index = _storage->outputs.size();
    _storage->outputs.emplace_back( f.index, f.complement );
    ++_storage->data.num_pos;
    return po_index;
  }

  signal create_ro( std::string const& name = {} )
  {
    (void)name;

    auto const index = _storage->nodes.size();
    auto& node = _storage->nodes.emplace_back();
    node.children[0].data = node.children[1].data = _storage->inputs.size();
    _storage->inputs.emplace_back( index );
    return {index, 0};
  }

  uint32_t create_ri( signal const& f, int8_t reset = 0, std::string const& name = {} )
  {
    (void)name;

    /* increase ref-count to children */
    _storage->nodes[f.index].data[0].h1++;
    auto const ri_index = _storage->outputs.size();
    _storage->outputs.emplace_back( f.index, f.complement );
    _storage->data.latches.emplace_back( reset );
    return ri_index;
  }

  int8_t latch_reset( uint32_t index ) const
  {
    assert( index < _storage->data.latches.size() );
    return _storage->data.latches[index];
  }

  bool is_combinational() const
  {
    return ( static_cast<uint32_t>( _storage->inputs.size() ) == _storage->data.num_pis &&
             static_cast<uint32_t>( _storage->outputs.size() ) == _storage->data.num_pos );
  }

  bool is_constant( node const& n ) const
  {
    return n == 0;
  }

  bool is_ci( node const& n ) const
  {
    return _storage->nodes[n].children[0].data == _storage->nodes[n].children[1].data;
  }

  bool is_pi( node const& n ) const
  {
    return _storage->nodes[n].children[0].data == _storage->nodes[n].children[1].data && _storage->nodes[n].children[0].data < static_cast<uint64_t>( _storage->data.num_pis );
  }

  bool is_ro( node const& n ) const
  {
    return _storage->nodes[n].children[0].data == _storage->nodes[n].children[1].data && _storage->nodes[n].children[0].data >= static_cast<uint64_t>( _storage->data.num_pis );
  }

  bool constant_value( node const& n ) const
  {
    (void)n;
    return false;
  }
#pragma endregion

#pragma region Create unary functions
  signal create_buf( signal const& a )
  {
    return a;
  }

  signal create_not( signal const& a )
  {
    return !a;
  }
#pragma endregion

#pragma region Create binary functions
  signal _create_node( signal a, signal b )
  {
    storage::element_type::node_type node;
    node.children[0] = a;
    node.children[1] = b;

    /* structural hashing */
    const auto it = _storage->hash.find( node );
    if ( it != _storage->hash.end() )
    {
      return {it->second, 0};
    }

    const auto index = _storage->nodes.size();

    if ( index >= .9 * _storage->nodes.capacity() )
    {
      _storage->nodes.reserve( static_cast<uint64_t>( 3.1415f * index ) );
      _storage->hash.reserve( static_cast<uint64_t>( 3.1415f * index ) );
    }

    _storage->nodes.push_back( node );

    _storage->hash[node] = index;

    /* increase ref-count to children */
    _storage->nodes[a.index].data[0].h1++;
    _storage->nodes[b.index].data[0].h1++;

    return {index, 0};
  }

  signal create_and( signal a, signal b )
  {
    /* order inputs a < b it is a AND */
    if ( a.index > b.index )
    {
      std::swap( a, b );
    }
    if ( a.index == b.index )
    {
      return a.complement == b.complement ? a : get_constant( false );
    }
    else if ( a.index == 0 )
    {
      return a.complement == false ? get_constant( false ) : b;
    }
    return _create_node( a, b );
  }

  signal create_nand( signal const& a, signal const& b )
  {
    return !create_and( a, b );
  }

  signal create_or( signal const& a, signal const& b )
  {
    return !create_and( !a, !b );
  }

  signal create_nor( signal const& a, signal const& b )
  {
    return create_and( !a, !b );
  }

  signal create_xor( signal a, signal b )
  {
    /* order inputs a > b it is a XOR */
    if ( a.index < b.index )
    {
      std::swap( a, b );
    }

    bool f_compl = a.complement != b.complement;
    a.complement = b.complement = false;

    if ( a.index == b.index )
    {
      return get_constant( f_compl );
    }
    else if ( b.index == 0 )
    {
      return a ^ f_compl;
    }

    return _create_node( a, b ) ^ f_compl;
  }

  signal create_xnor( signal const& a, signal const& b )
  {
    return !create_xor( a, b );
  }
#pragma endregion

#pragma region Create ternary functions
  signal create_ite( signal cond, signal f_then, signal f_else )
  {
    bool f_compl{false};
    if ( f_then.index < f_else.index )
    {
      std::swap( f_then, f_else );
      cond.complement ^= 1;
    }
    if ( f_then.complement )
    {
      f_then.complement = 0;
      f_else.complement ^= 1;
      f_compl = true;
    }

    return create_xor( create_and( !cond, create_xor( f_then, f_else ) ), f_then ) ^ f_compl;
  }

  signal create_maj( signal const& a, signal const& b, signal const& c )
  {
    auto c1 = create_xor( a, b );
    auto c2 = create_xor( a, c );
    auto c3 = create_and( c1, c2 );
    return create_xor( a, c3 );
  }

#pragma endregion

#pragma region Create arbitrary functions
  signal clone_node( xag_network const& other, node const& source, std::vector<signal> const& children )
  {
    (void)other;
    (void)source;
    assert( children.size() == 2u );
<<<<<<< HEAD
    if ( other.is_and( source ) )
      //if ( children[0u].index < children[1u].index )
=======
    if ( other.is_and(source) )
>>>>>>> 51d78b51
      return create_and( children[0u], children[1u] );
    else
      return create_xor( children[0u], children[1u] );
  }
#pragma endregion

#pragma region Restructuring
  void substitute_node( node const& old_node, signal const& new_signal )
  {
    /* find all parents from old_node */
    for ( auto& n : _storage->nodes )
    {
<<<<<<< HEAD
      auto& child1 = n.children[0];
      auto& child2 = n.children[1];
      if ( child1.index == child2.index )
        continue;
=======
      auto child1 = n.children[0];
      auto child2 = n.children[1];
>>>>>>> 51d78b51
      const auto is_and = child1.index < child2.index;

      // child2
      if ( child2.index == old_node )
      {
<<<<<<< HEAD
        child2.index = new_signal.index;
        child2.weight ^= new_signal.complement;

        if ( ( ( child2.index < child1.index ) && is_and ) || ( ( child2.index > child1.index ) && !is_and ) )
        {
          std::swap( child1, child2 );
        }
        _storage->nodes[new_signal.index].data[0].h1++;
      }
      else if ( child1.index == old_node )
      {
        child1.index = new_signal.index;
        child1.weight ^= new_signal.complement;
        if ( ( ( child1.index > child2.index ) && is_and ) || ( ( child1.index < child2.index ) && !is_and ) )
        {
          std::swap( child1, child2 );
        }
        _storage->nodes[new_signal.index].data[0].h1++;
=======
        if ( ( new_signal.index < child1.index ) && is_and )
        {
          child1.index = new_signal.index;
          child1.weight ^= new_signal.complement;
          child2.index = child1.index;
          child2.weight ^= child1.weight;
        }
        else if ( ( new_signal.index > child1.index ) && !is_and )
        {
          child1.index = new_signal.index;
          child1.weight ^= new_signal.complement;
          child2.index = child1.index;
          child2.weight ^= child1.weight;
        }
        else
        {
          child2.index = new_signal.index;
          child2.weight ^= new_signal.complement;
        }
        _storage->nodes[new_signal.index].data[0].h1++;
      }
      if ( child1.index == old_node )
      {
        if ( ( new_signal.index > child2.index ) && is_and )
        {
          child1.index = child2.index;
          child1.weight ^= child2.weight;
          child2.index = new_signal.index;
          child2.weight ^= new_signal.complement;
        }
        else if ( ( new_signal.index < child2.index ) && !is_and )
        {
          child1.index = child2.index;
          child1.weight ^= child2.weight;
          child2.index = new_signal.index;
          child2.weight ^= new_signal.complement;
        }
        else
        {
          child1.index = new_signal.index;
          child1.weight ^= new_signal.complement;
        }
        _storage->nodes[new_signal.index].data[0].h1++;
>>>>>>> 51d78b51
      }
    }

    /* check outputs */
    for ( auto& output : _storage->outputs )
    {
      if ( output.index == old_node )
      {
        output.index = new_signal.index;
        output.weight ^= new_signal.complement;

        // increment fan-in of new node
        _storage->nodes[new_signal.index].data[0].h1++;
      }
    }

    // reset fan-in of old node
    _storage->nodes[old_node].data[0].h1 = 0;
  }
#pragma endregion

#pragma region Structural properties
  auto
  size() const
  {
    return static_cast<uint32_t>( _storage->nodes.size() );
  }

  auto num_cis() const
  {
    return static_cast<uint32_t>( _storage->inputs.size() );
  }

  auto num_cos() const
  {
    return static_cast<uint32_t>( _storage->outputs.size() );
  }

  auto num_pis() const
  {
    return _storage->data.num_pis;
  }

  auto num_pos() const
  {
    return _storage->data.num_pos;
  }

  auto num_registers() const
  {
    assert( static_cast<uint32_t>( _storage->inputs.size() - _storage->data.num_pis ) == static_cast<uint32_t>( _storage->outputs.size() - _storage->data.num_pos ) );
    return static_cast<uint32_t>( _storage->inputs.size() - _storage->data.num_pis );
  }

  auto num_gates() const
  {
    return static_cast<uint32_t>( _storage->nodes.size() - _storage->inputs.size() - 1 );
  }

  uint32_t fanin_size( node const& n ) const
  {
    if ( is_constant( n ) || is_pi( n ) )
      return 0;
    return 2;
  }

  uint32_t fanout_size( node const& n ) const
  {
    return _storage->nodes[n].data[0].h1;
  }

  bool is_and( node const& n ) const
  {
    return n > 0 && !is_pi( n ) && ( _storage->nodes[n].children[0].index < _storage->nodes[n].children[1].index );
  }

  bool is_or( node const& n ) const
  {
    (void)n;
    return false;
  }

  bool is_xor( node const& n ) const
  {
    return n > 0 && !is_pi( n ) && ( _storage->nodes[n].children[0].index > _storage->nodes[n].children[1].index );
  }

  bool is_maj( node const& n ) const
  {
    (void)n;
    return false;
  }

  bool is_ite( node const& n ) const
  {
    (void)n;
    return false;
  }

  bool is_xor3( node const& n ) const
  {
    (void)n;
    return false;
  }
#pragma endregion

#pragma region Functional properties
  kitty::dynamic_truth_table node_function( const node& n ) const
  {
    kitty::dynamic_truth_table _func( 2 );
    if ( _storage->nodes[n].children[0u].index < _storage->nodes[n].children[1u].index )
    {
      _func._bits[0] = 0x8;
      return _func;
    }
    else
    {
      _func._bits[0] = 0x6;
      return _func;
    }
  }
#pragma endregion

#pragma region Nodes and signals
  node get_node( signal const& f ) const
  {
    return f.index;
  }

  signal make_signal( node const& n ) const
  {
    return signal( n, 0 );
  }

  bool is_complemented( signal const& f ) const
  {
    return f.complement;
  }

  uint32_t node_to_index( node const& n ) const
  {
    return static_cast<uint32_t>( n );
  }

  node index_to_node( uint32_t index ) const
  {
    return index;
  }

  node ci_at( uint32_t index ) const
  {
    assert( index < _storage->inputs.size() );
    return *( _storage->inputs.begin() + index );
  }

  signal co_at( uint32_t index ) const
  {
    assert( index < _storage->outputs.size() );
    return *( _storage->outputs.begin() + index );
  }

  node pi_at( uint32_t index ) const
  {
    assert( index < _storage->data.num_pis );
    return *( _storage->inputs.begin() + index );
  }

  signal po_at( uint32_t index ) const
  {
    assert( index < _storage->data.num_pos );
    return *( _storage->outputs.begin() + index );
  }

  node ro_at( uint32_t index ) const
  {
    assert( index < _storage->inputs.size() - _storage->data.num_pis );
    return *( _storage->inputs.begin() + _storage->data.num_pis + index );
  }

  signal ri_at( uint32_t index ) const
  {
    assert( index < _storage->outputs.size() - _storage->data.num_pos );
    return *( _storage->outputs.begin() + _storage->data.num_pos + index );
  }

  uint32_t ci_index( node const& n ) const
  {
    assert( _storage->nodes[n].children[0].data == _storage->nodes[n].children[1].data );
    return ( _storage->nodes[n].children[0].data );
  }

  uint32_t co_index( signal const& s ) const
  {
    uint32_t i = -1;
    foreach_co( [&]( const auto& x, auto index ) {
      if ( x == s )
      {
        i = index;
        return false;
      }
      return true;
    } );
    return i;
  }

  uint32_t pi_index( node const& n ) const
  {
    assert( _storage->nodes[n].children[0].data == _storage->nodes[n].children[1].data );
    return ( _storage->nodes[n].children[0].data );
  }

  uint32_t po_index( signal const& s ) const
  {
    uint32_t i = -1;
    foreach_po( [&]( const auto& x, auto index ) {
      if ( x == s )
      {
        i = index;
        return false;
      }
      return true;
    } );
    return i;
  }

  uint32_t ro_index( node const& n ) const
  {
    assert( _storage->nodes[n].children[0].data == _storage->nodes[n].children[1].data );
    return ( _storage->nodes[n].children[0].data - _storage->data.num_pis );
  }

  uint32_t ri_index( signal const& s ) const
  {
    uint32_t i = -1;
    foreach_ri( [&]( const auto& x, auto index ) {
      if ( x == s )
      {
        i = index;
        return false;
      }
      return true;
    } );
    return i;
  }

  signal ro_to_ri( signal const& s ) const
  {
    return *( _storage->outputs.begin() + _storage->data.num_pos + _storage->nodes[s.index].children[0].data - _storage->data.num_pis );
  }

  node ri_to_ro( signal const& s ) const
  {
    return *( _storage->inputs.begin() + ri_index( s ) );
  }
#pragma endregion

#pragma region Node and signal iterators
  template<typename Fn>
  void foreach_node( Fn&& fn ) const
  {
    detail::foreach_element( ez::make_direct_iterator<uint64_t>( 0 ),
                             ez::make_direct_iterator<uint64_t>( _storage->nodes.size() ),
                             fn );
  }

  template<typename Fn>
  void foreach_ci( Fn&& fn ) const
  {
    detail::foreach_element( _storage->inputs.begin(), _storage->inputs.end(), fn );
  }

  template<typename Fn>
  void foreach_co( Fn&& fn ) const
  {
    detail::foreach_element( _storage->outputs.begin(), _storage->outputs.end(), fn );
  }

  template<typename Fn>
  void foreach_pi( Fn&& fn ) const
  {
    detail::foreach_element( _storage->inputs.begin(), _storage->inputs.begin() + _storage->data.num_pis, fn );
  }

  template<typename Fn>
  void foreach_po( Fn&& fn ) const
  {
    detail::foreach_element( _storage->outputs.begin(), _storage->outputs.begin() + _storage->data.num_pos, fn );
  }

  template<typename Fn>
  void foreach_ro( Fn&& fn ) const
  {
    detail::foreach_element( _storage->inputs.begin() + _storage->data.num_pis, _storage->inputs.end(), fn );
  }

  template<typename Fn>
  void foreach_ri( Fn&& fn ) const
  {
    detail::foreach_element( _storage->outputs.begin() + _storage->data.num_pos, _storage->outputs.end(), fn );
  }

  template<typename Fn>
  void foreach_register( Fn&& fn ) const
  {
    static_assert( detail::is_callable_with_index_v<Fn, std::pair<signal, node>, void> ||
                   detail::is_callable_without_index_v<Fn, std::pair<signal, node>, void> ||
                   detail::is_callable_with_index_v<Fn, std::pair<signal, node>, bool> ||
                   detail::is_callable_without_index_v<Fn, std::pair<signal, node>, bool> );

    assert( _storage->inputs.size() - _storage->data.num_pis == _storage->outputs.size() - _storage->data.num_pos );
    auto ro = _storage->inputs.begin() + _storage->data.num_pis;
    auto ri = _storage->outputs.begin() + _storage->data.num_pos;
    if constexpr ( detail::is_callable_without_index_v<Fn, std::pair<signal, node>, bool> )
    {
      while ( ro != _storage->inputs.end() && ri != _storage->outputs.end() )
      {
        if ( !fn( std::make_pair( ri++, ro++ ) ) )
          return;
      }
    }
    else if constexpr ( detail::is_callable_with_index_v<Fn, std::pair<signal, node>, bool> )
    {
      uint32_t index{0};
      while ( ro != _storage->inputs.end() && ri != _storage->outputs.end() )
      {
        if ( !fn( std::make_pair( ri++, ro++ ), index++ ) )
          return;
      }
    }
    else if constexpr ( detail::is_callable_without_index_v<Fn, std::pair<signal, node>, void> )
    {
      while ( ro != _storage->inputs.end() && ri != _storage->outputs.end() )
      {
        fn( std::make_pair( *ri++, *ro++ ) );
      }
    }
    else if constexpr ( detail::is_callable_with_index_v<Fn, std::pair<signal, node>, void> )
    {
      uint32_t index{0};
      while ( ro != _storage->inputs.end() && ri != _storage->outputs.end() )
      {
        fn( std::make_pair( *ri++, *ro++ ), index++ );
      }
    }
  }

  template<typename Fn>
  void foreach_gate( Fn&& fn ) const
  {
    detail::foreach_element_if( ez::make_direct_iterator<uint64_t>( 1 ), /* start from 1 to avoid constant */
                                ez::make_direct_iterator<uint64_t>( _storage->nodes.size() ),
                                [this]( auto n ) { return !is_pi( n ); },
                                fn );
  }

  template<typename Fn>
  void foreach_fanin( node const& n, Fn&& fn ) const
  {
    if ( n == 0 || is_pi( n ) )
      return;

    static_assert( detail::is_callable_without_index_v<Fn, signal, bool> ||
                   detail::is_callable_with_index_v<Fn, signal, bool> ||
                   detail::is_callable_without_index_v<Fn, signal, void> ||
                   detail::is_callable_with_index_v<Fn, signal, void> );

    /* we don't use foreach_element here to have better performance */
    if constexpr ( detail::is_callable_without_index_v<Fn, signal, bool> )
    {
      if ( !fn( signal{_storage->nodes[n].children[0]} ) )
        return;
      fn( signal{_storage->nodes[n].children[1]} );
    }
    else if constexpr ( detail::is_callable_with_index_v<Fn, signal, bool> )
    {
      if ( !fn( signal{_storage->nodes[n].children[0]}, 0 ) )
        return;
      fn( signal{_storage->nodes[n].children[1]}, 1 );
    }
    else if constexpr ( detail::is_callable_without_index_v<Fn, signal, void> )
    {
      fn( signal{_storage->nodes[n].children[0]} );
      fn( signal{_storage->nodes[n].children[1]} );
    }
    else if constexpr ( detail::is_callable_with_index_v<Fn, signal, void> )
    {
      fn( signal{_storage->nodes[n].children[0]}, 0 );
      fn( signal{_storage->nodes[n].children[1]}, 1 );
    }
  }
#pragma endregion

#pragma region Value simulation
  template<typename Iterator>
  iterates_over_t<Iterator, bool>
  compute( node const& n, Iterator begin, Iterator end ) const
  {
    (void)end;

    assert( n != 0 && !is_pi( n ) );

    auto const& c1 = _storage->nodes[n].children[0];
    auto const& c2 = _storage->nodes[n].children[1];

    auto v1 = *begin++;
    auto v2 = *begin++;

    if ( c1.index < c2.index )
    {
      return ( v1 ^ c1.weight ) && ( v2 ^ c2.weight );
    }
    else
    {
      return ( v1 ^ c1.weight ) ^ ( v2 ^ c2.weight );
    }
  }

  template<typename Iterator>
  iterates_over_truth_table_t<Iterator>
  compute( node const& n, Iterator begin, Iterator end ) const
  {
    (void)end;

    assert( n != 0 && !is_pi( n ) );

    auto const& c1 = _storage->nodes[n].children[0];
    auto const& c2 = _storage->nodes[n].children[1];

    auto tt1 = *begin++;
    auto tt2 = *begin++;

    if ( c1.index < c2.index )
    {
      return ( c1.weight ? ~tt1 : tt1 ) & ( c2.weight ? ~tt2 : tt2 );
    }
    else
    {
      return ( c1.weight ? ~tt1 : tt1 ) ^ ( c2.weight ? ~tt2 : tt2 );
    }
  }
#pragma endregion

#pragma region Custom node values
  void clear_values() const
  {
    std::for_each( _storage->nodes.begin(), _storage->nodes.end(), []( auto& n ) { n.data[0].h2 = 0; } );
  }

  auto value( node const& n ) const
  {
    return _storage->nodes[n].data[0].h2;
  }

  void set_value( node const& n, uint32_t v ) const
  {
    _storage->nodes[n].data[0].h2 = v;
  }

  auto incr_value( node const& n ) const
  {
    return _storage->nodes[n].data[0].h2++;
  }

  auto decr_value( node const& n ) const
  {
    return --_storage->nodes[n].data[0].h2;
  }
#pragma endregion

#pragma region Visited flags
  void clear_visited() const
  {
    std::for_each( _storage->nodes.begin(), _storage->nodes.end(), []( auto& n ) { n.data[1].h1 = 0; } );
  }

  auto visited( node const& n ) const
  {
    return _storage->nodes[n].data[1].h1;
  }

  void set_visited( node const& n, uint32_t v ) const
  {
    _storage->nodes[n].data[1].h1 = v;
  }
#pragma endregion

#pragma region General methods
  void update()
  {
  }
#pragma endregion

public:
  std::shared_ptr<xag_storage> _storage;
}; // namespace mockturtle

} // namespace mockturtle

namespace std
{

template<>
struct hash<mockturtle::xag_network::signal>
{
  uint64_t operator()( mockturtle::xag_network::signal const& s ) const noexcept
  {
    uint64_t k = s.data;
    k ^= k >> 33;
    k *= 0xff51afd7ed558ccd;
    k ^= k >> 33;
    k *= 0xc4ceb9fe1a85ec53;
    k ^= k >> 33;
    return k;
  }
}; /* hash */

} // namespace std<|MERGE_RESOLUTION|>--- conflicted
+++ resolved
@@ -277,6 +277,16 @@
 #pragma region Create binary functions
   signal _create_node( signal a, signal b )
   {
+    /* trivial cases */
+    if ( a.index == b.index )
+    {
+      return ( a.complement == b.complement ) ? a : get_constant( false );
+    }
+    else if ( a.index == 0 )
+    {
+      return a.complement ? b : get_constant( false );
+    }
+
     storage::element_type::node_type node;
     node.children[0] = a;
     node.children[1] = b;
@@ -314,14 +324,6 @@
     {
       std::swap( a, b );
     }
-    if ( a.index == b.index )
-    {
-      return a.complement == b.complement ? a : get_constant( false );
-    }
-    else if ( a.index == 0 )
-    {
-      return a.complement == false ? get_constant( false ) : b;
-    }
     return _create_node( a, b );
   }
 
@@ -347,20 +349,22 @@
     {
       std::swap( a, b );
     }
-
-    bool f_compl = a.complement != b.complement;
-    a.complement = b.complement = false;
-
-    if ( a.index == b.index )
-    {
-      return get_constant( f_compl );
-    }
-    else if ( b.index == 0 )
-    {
-      return a ^ f_compl;
-    }
-
-    return _create_node( a, b ) ^ f_compl;
+    if ( ( a.complement ) && ( b.complement ) )
+    {
+      return _create_node( a, b );
+    }
+    else if ( a.complement )
+    {
+      return !_create_node( !a, b );
+    }
+    else if ( b.complement )
+    {
+      return !_create_node( a, !b );
+    }
+    else
+    {
+      return _create_node( a, b );
+    }
   }
 
   signal create_xnor( signal const& a, signal const& b )
@@ -385,10 +389,10 @@
       f_compl = true;
     }
 
-    return create_xor( create_and( !cond, create_xor( f_then, f_else ) ), f_then ) ^ f_compl;
-  }
-
-  signal create_maj( signal const& a, signal const& b, signal const& c )
+    return create_and( !create_and( !cond, f_else ), !create_and( cond, f_then ) ) ^ !f_compl;
+  }
+
+  signal create_maj( signal a, signal b, signal c )
   {
     auto c1 = create_xor( a, b );
     auto c2 = create_xor( a, c );
@@ -404,12 +408,7 @@
     (void)other;
     (void)source;
     assert( children.size() == 2u );
-<<<<<<< HEAD
-    if ( other.is_and( source ) )
-      //if ( children[0u].index < children[1u].index )
-=======
     if ( other.is_and(source) )
->>>>>>> 51d78b51
       return create_and( children[0u], children[1u] );
     else
       return create_xor( children[0u], children[1u] );
@@ -422,40 +421,13 @@
     /* find all parents from old_node */
     for ( auto& n : _storage->nodes )
     {
-<<<<<<< HEAD
-      auto& child1 = n.children[0];
-      auto& child2 = n.children[1];
-      if ( child1.index == child2.index )
-        continue;
-=======
       auto child1 = n.children[0];
       auto child2 = n.children[1];
->>>>>>> 51d78b51
       const auto is_and = child1.index < child2.index;
 
       // child2
       if ( child2.index == old_node )
       {
-<<<<<<< HEAD
-        child2.index = new_signal.index;
-        child2.weight ^= new_signal.complement;
-
-        if ( ( ( child2.index < child1.index ) && is_and ) || ( ( child2.index > child1.index ) && !is_and ) )
-        {
-          std::swap( child1, child2 );
-        }
-        _storage->nodes[new_signal.index].data[0].h1++;
-      }
-      else if ( child1.index == old_node )
-      {
-        child1.index = new_signal.index;
-        child1.weight ^= new_signal.complement;
-        if ( ( ( child1.index > child2.index ) && is_and ) || ( ( child1.index < child2.index ) && !is_and ) )
-        {
-          std::swap( child1, child2 );
-        }
-        _storage->nodes[new_signal.index].data[0].h1++;
-=======
         if ( ( new_signal.index < child1.index ) && is_and )
         {
           child1.index = new_signal.index;
@@ -499,7 +471,6 @@
           child1.weight ^= new_signal.complement;
         }
         _storage->nodes[new_signal.index].data[0].h1++;
->>>>>>> 51d78b51
       }
     }
 
@@ -522,8 +493,7 @@
 #pragma endregion
 
 #pragma region Structural properties
-  auto
-  size() const
+  auto size() const
   {
     return static_cast<uint32_t>( _storage->nodes.size() );
   }
@@ -609,6 +579,7 @@
 #pragma region Functional properties
   kitty::dynamic_truth_table node_function( const node& n ) const
   {
+    (void)n;
     kitty::dynamic_truth_table _func( 2 );
     if ( _storage->nodes[n].children[0u].index < _storage->nodes[n].children[1u].index )
     {
@@ -907,14 +878,7 @@
     auto v1 = *begin++;
     auto v2 = *begin++;
 
-    if ( c1.index < c2.index )
-    {
-      return ( v1 ^ c1.weight ) && ( v2 ^ c2.weight );
-    }
-    else
-    {
-      return ( v1 ^ c1.weight ) ^ ( v2 ^ c2.weight );
-    }
+    return ( v1 ^ c1.weight ) && ( v2 ^ c2.weight );
   }
 
   template<typename Iterator>
@@ -931,14 +895,7 @@
     auto tt1 = *begin++;
     auto tt2 = *begin++;
 
-    if ( c1.index < c2.index )
-    {
-      return ( c1.weight ? ~tt1 : tt1 ) & ( c2.weight ? ~tt2 : tt2 );
-    }
-    else
-    {
-      return ( c1.weight ? ~tt1 : tt1 ) ^ ( c2.weight ? ~tt2 : tt2 );
-    }
+    return ( c1.weight ? ~tt1 : tt1 ) & ( c2.weight ? ~tt2 : tt2 );
   }
 #pragma endregion
 
@@ -994,7 +951,7 @@
 
 public:
   std::shared_ptr<xag_storage> _storage;
-}; // namespace mockturtle
+};
 
 } // namespace mockturtle
 
