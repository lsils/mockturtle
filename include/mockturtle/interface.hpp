--- conflicted
+++ resolved
@@ -911,18 +911,8 @@
   /*! \brief Increment the current traversal id. */
   void incr_trav_id() const;
 #pragma endregion
-<<<<<<< HEAD
 
 #pragma region General methods
-  /*! \brief Restores a consistent state.
-   *
-   * It is advised to implement this method for every network implementation
-   * and keep it empty.  Network interfaces are typically always in a
-   * consistent state.  The method is used in views, for which the state may
-   * become inconsistent if the underlying network changed.
-   */
-  void update();
-
   /*! \brief Returns network events object.
    *
    * Clients can register callbacks for network events to this object.  Events
@@ -931,8 +921,6 @@
   network_events<base_type>& events() const;
 #pragma endregion
 
-=======
->>>>>>> aaa83ca5
 };
 
 } /* namespace mockturtle */