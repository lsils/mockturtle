--- conflicted
+++ resolved
@@ -83,17 +83,10 @@
     os << fmt::format( "OUTPUT(po{})\n", i );
   }
 
-<<<<<<< HEAD
-  os << fmt::format( "n{} = gnd;\n", ntk.node_to_index( ntk.get_node( ntk.get_constant( false ) ) ) );
-  if ( ntk.get_node( ntk.get_constant( false ) ) != ntk.get_node( ntk.get_constant( true ) ) )
-  {
-    os << fmt::format( "n{} = vdd;\n", ntk.node_to_index( ntk.get_node( ntk.get_constant( true ) ) ) );
-=======
   os << fmt::format( "n{} = gnd\n", ntk.node_to_index( ntk.get_node( ntk.get_constant( false ) ) ) );
   if ( ntk.get_node( ntk.get_constant( false ) ) != ntk.get_node( ntk.get_constant( true ) ) )
   {
     os << fmt::format( "n{} = vdd\n", ntk.node_to_index( ntk.get_node( ntk.get_constant( true ) ) ) );
->>>>>>> 7f1168da
   }
 
   ntk.foreach_node( [&]( auto const& n ) {
