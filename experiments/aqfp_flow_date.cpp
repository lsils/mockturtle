--- conflicted
+++ resolved
@@ -401,13 +401,9 @@
     buf_ps.scheduling = buffer_insertion_params::better;
     buf_ps.optimization_effort = buffer_insertion_params::until_sat;
     buf_ps.max_chunk_size = std::numeric_limits<uint32_t>::max();
-<<<<<<< HEAD
-    buf_ps.assume = opt_params.assume;
-=======
     buf_ps.assume.splitter_capacity = 4u;
     buf_ps.assume.ci_capacity = std::numeric_limits<uint32_t>::max();
     buf_ps.assume.balance_cios = true;
->>>>>>> 1d2f04f9
     buffer_insertion buf_inst( aqfp, buf_ps );
     uint32_t num_bufs = buf_inst.dry_run();
     uint32_t num_jjs = opt_stats.maj3_after_exact * 6 + opt_stats.maj5_after_exact * 10 + num_bufs * 2;
