--- conflicted
+++ resolved
@@ -21,12 +21,9 @@
 #include <mockturtle/algorithms/refactoring.hpp>
 #include <mockturtle/algorithms/resubstitution.hpp>
 #include <mockturtle/algorithms/satlut_mapping.hpp>
-<<<<<<< HEAD
-=======
 #include <mockturtle/algorithms/aig_resub.hpp>
+#include <mockturtle/algorithms/mig_resub.hpp>
 #include <mockturtle/algorithms/xmg_resub.hpp>
-#include <mockturtle/algorithms/mig_resub.hpp>
->>>>>>> 1b138324
 #include <mockturtle/io/aiger_reader.hpp>
 #include <mockturtle/io/write_bench.hpp>
 #include <mockturtle/networks/aig.hpp>
@@ -310,27 +307,26 @@
   CHECK( v == std::vector<uint32_t>{{0, 31, 152, 50, 176, 79, 215, 134, 411, 869, 293}} );
 }
 
-<<<<<<< HEAD
 TEST_CASE( "Test quality improvement for XMG3 rewriting with 4-input NPN database", "[quality]" )
-=======
+{
+  xmg3_npn_resynthesis<xmg_network> resyn;
+
+  const auto v = foreach_benchmark<xmg_network>( [&]( auto& ntk, auto ) {
+    const auto before = ntk.num_gates();
+    cut_rewriting_params ps;
+    ps.cut_enumeration_ps.cut_size = 4;
+    cut_rewriting( ntk, resyn, ps );
+    ntk = cleanup_dangling( ntk );
+    return before - ntk.num_gates();
+  } );
+
+  CHECK( v == std::vector<uint32_t>{{0, 27, 224, 70, 272, 149, 283, 189, 651, 464, 499}} );
+}
+
 TEST_CASE( "Test quality improvement for XMG3 Resubstitution", "[quality]" )
->>>>>>> 1b138324
-{
-
+{
   const auto v = foreach_benchmark<xmg_network>( [&]( auto& ntk, auto ) {
     const auto before = ntk.num_gates();
-<<<<<<< HEAD
-    xmg3_npn_resynthesis<xmg_network> resyn;
-    cut_rewriting_params ps;
-    ps.cut_enumeration_ps.cut_size = 4;
-    cut_rewriting( ntk, resyn, ps );
-    ntk = cleanup_dangling( ntk );
-    //std::cout << "before - ntk.num_gates " << (before - ntk.num_gates()) << std::endl;
-    return before - ntk.num_gates();
-  } );
-
-  CHECK( v == std::vector<uint32_t>{{0, 27, 224, 70, 272, 149, 283, 189, 651, 464, 499}} );
-=======
     resubstitution_params ps;
     resubstitution_stats st;
     ps.max_pis = 8u;
@@ -339,8 +335,8 @@
     ntk = cleanup_dangling( ntk );
     return before - ntk.num_gates();
   } );
+
   CHECK( v == std::vector<uint32_t>{{0, 38, 46, 22, 62, 72, 76, 75, 265, 888, 189}} );
->>>>>>> 1b138324
 }
 
 #endif