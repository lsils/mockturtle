#include <catch.hpp>

#include <mockturtle/algorithms/cut_rewriting.hpp>
#include <mockturtle/algorithms/node_resynthesis/akers.hpp>
#include <mockturtle/algorithms/node_resynthesis/exact.hpp>
#include <mockturtle/algorithms/node_resynthesis/mig_npn.hpp>
#include <mockturtle/algorithms/node_resynthesis/xag_minmc2.hpp>
#include <mockturtle/algorithms/node_resynthesis/xag_npn.hpp>
#include <mockturtle/algorithms/node_resynthesis/xmg3_npn.hpp>
#include <mockturtle/networks/aig.hpp>
#include <mockturtle/networks/klut.hpp>
#include <mockturtle/networks/mig.hpp>
#include <mockturtle/networks/xag.hpp>
#include <mockturtle/networks/xmg.hpp>
#include <mockturtle/properties/mccost.hpp>
#include <mockturtle/utils/cost_functions.hpp>
#include <mockturtle/traits.hpp>

using namespace mockturtle;

TEST_CASE( "In-place cut rewriting of bad MAJ", "[cut_rewriting]" )
{
  mig_network mig;
  const auto a = mig.create_pi();
  const auto b = mig.create_pi();
  const auto c = mig.create_pi();

  const auto f = mig.create_maj( a, mig.create_maj( a, b, c ), c );
  mig.create_po( f );

  mig_npn_resynthesis resyn;
  cut_rewriting_with_compatibility_graph( mig, resyn );

  mig = cleanup_dangling( mig );

  CHECK( mig.size() == 5 );
  CHECK( mig.num_pis() == 3 );
  CHECK( mig.num_pos() == 1 );
  CHECK( mig.num_gates() == 1 );
}

TEST_CASE( "In-place cut rewriting with XMG3 4-input npn database", "[cut_rewriting]" )
{

  xmg_network xmg;
  const auto a = xmg.create_pi();
  const auto b = xmg.create_pi();
  const auto c = xmg.create_pi();

  const auto h = xmg.create_xor3( a, xmg.create_maj( a, b, c ), c );

  xmg.create_po( h );
  xmg3_npn_resynthesis<xmg_network> resyn;
  cut_rewriting_with_compatibility_graph( xmg, resyn );

  xmg = cleanup_dangling( xmg );
  CHECK( xmg.size() == 5 );
  CHECK( xmg.num_pis() == 3 );
  CHECK( xmg.num_pos() == 1 );
  CHECK( xmg.num_gates() == 1 );
}

<<<<<<< HEAD
TEST_CASE( "Cut rewriting with Akers synthesis", "[cut_rewriting]" )
{
  mig_network mig;
  const auto a = mig.create_pi();
  const auto b = mig.create_pi();
  const auto c = mig.create_pi();

  const auto f = mig.create_maj( a, mig.create_maj( a, b, c ), c );
  mig.create_po( f );

  akers_resynthesis<mig_network> resyn;
  cut_rewriting( mig, resyn );

  mig = cleanup_dangling( mig );

  CHECK( mig.size() == 5 );
  CHECK( mig.num_pis() == 3 );
  CHECK( mig.num_pos() == 1 );
  CHECK( mig.num_gates() == 1 );
}

TEST_CASE( "Cut rewriting from constant", "[cut_rewriting]" )
=======
TEST_CASE( "In-place cut rewriting from constant", "[cut_rewriting]" )
>>>>>>> c3f6ab45
{
  mig_network mig;
  mig.create_po( mig.get_constant( false ) );

  mig_npn_resynthesis resyn;
  cut_rewriting_with_compatibility_graph( mig, resyn );

  mig = cleanup_dangling( mig );

  CHECK( mig.size() == 1 );
  CHECK( mig.num_pis() == 0 );
  CHECK( mig.num_pos() == 1 );
  CHECK( mig.num_gates() == 0 );

  mig.foreach_po( [&]( auto const& f ) {
    CHECK( f == mig.get_constant( false ) );
  } );
}

TEST_CASE( "In-place cut rewriting from inverted constant", "[cut_rewriting]" )
{
  mig_network mig;
  mig.create_po( mig.get_constant( true ) );

  mig_npn_resynthesis resyn;
  cut_rewriting_with_compatibility_graph( mig, resyn );

  mig = cleanup_dangling( mig );

  CHECK( mig.size() == 1 );
  CHECK( mig.num_pis() == 0 );
  CHECK( mig.num_pos() == 1 );
  CHECK( mig.num_gates() == 0 );

  mig.foreach_po( [&]( auto const& f ) {
    CHECK( f == mig.get_constant( true ) );
  } );
}

TEST_CASE( "In-place cut rewriting from projection", "[cut_rewriting]" )
{
  mig_network mig;
  mig.create_po( mig.create_pi() );

  mig_npn_resynthesis resyn;
  cut_rewriting_with_compatibility_graph( mig, resyn );

  mig = cleanup_dangling( mig );

  CHECK( mig.size() == 2 );
  CHECK( mig.num_pis() == 1 );
  CHECK( mig.num_pos() == 1 );
  CHECK( mig.num_gates() == 0 );

  mig.foreach_po( [&]( auto const& f ) {
    CHECK( mig.get_node( f ) == 1 );
    CHECK( !mig.is_complemented( f ) );
  } );
}

TEST_CASE( "In-place cut rewriting from inverted projection", "[cut_rewriting]" )
{
  mig_network mig;
  mig.create_po( !mig.create_pi() );

  mig_npn_resynthesis resyn;
  cut_rewriting_with_compatibility_graph( mig, resyn );

  mig = cleanup_dangling( mig );

  CHECK( mig.size() == 2 );
  CHECK( mig.num_pis() == 1 );
  CHECK( mig.num_pos() == 1 );
  CHECK( mig.num_gates() == 0 );

  mig.foreach_po( [&]( auto const& f ) {
    CHECK( mig.get_node( f ) == 1 );
    CHECK( mig.is_complemented( f ) );
  } );
}

TEST_CASE( "In-place cut rewriting with exact LUT synthesis", "[cut_rewriting]" )
{
  klut_network klut;
  const auto a = klut.create_pi();
  const auto b = klut.create_pi();
  const auto c = klut.create_pi();
  const auto d = klut.create_pi();

  klut.create_po( klut.create_and( a, klut.create_and( b, klut.create_and( c, d ) ) ) );

  CHECK( klut.num_pis() == 4u );
  CHECK( klut.num_pos() == 1u );
  CHECK( klut.num_gates() == 3u );

  exact_resynthesis resyn( 3u );
  cut_rewriting_with_compatibility_graph( klut, resyn );

  klut = cleanup_dangling( klut );

  CHECK( klut.num_pis() == 4u );
  CHECK( klut.num_pos() == 1u );
  CHECK( klut.num_gates() == 2u );
}

TEST_CASE( "In-place cut rewriting with alternative costs", "[cut_rewriting]" )
{
  xag_network xag;
  const auto a = xag.create_pi();
  const auto b = xag.create_pi();
  const auto c = xag.create_pi();

  const auto f = xag.create_or( xag.create_or( xag.create_and( a, b ), xag.create_and( b, c ) ), xag.create_and( a, c ) );
  xag.create_po( f );

  future::xag_minmc_resynthesis resyn;
  cut_rewriting_with_compatibility_graph( xag, resyn, {}, nullptr, mc_cost<xag_network>() );

  xag = cleanup_dangling( xag );

  CHECK( xag.size() == 8 );
  CHECK( xag.num_pis() == 3 );
  CHECK( xag.num_pos() == 1 );
  CHECK( *multiplicative_complexity( xag ) == 1 );
}

TEST_CASE( "Cut rewriting of bad MAJ", "[cut_rewriting]" )
{
  mig_network mig;
  const auto a = mig.create_pi();
  const auto b = mig.create_pi();
  const auto c = mig.create_pi();

  const auto f = mig.create_maj( a, mig.create_maj( a, b, c ), c );
  mig.create_po( f );

  mig_npn_resynthesis resyn;
  mig = cut_rewriting( mig, resyn );

  CHECK( mig.size() == 5 );
  CHECK( mig.num_pis() == 3 );
  CHECK( mig.num_pos() == 1 );
  CHECK( mig.num_gates() == 1 );
}

TEST_CASE( "Cut rewriting with XMG3 4-input npn database", "[cut_rewriting]" )
{

  xmg_network xmg;
  const auto a = xmg.create_pi();
  const auto b = xmg.create_pi();
  const auto c = xmg.create_pi();

  const auto h = xmg.create_xor3( a, xmg.create_maj( a, b, c ), c );

  xmg.create_po( h );
  xmg3_npn_resynthesis<xmg_network> resyn;
  xmg = cut_rewriting( xmg, resyn );

  CHECK( xmg.size() == 5 );
  CHECK( xmg.num_pis() == 3 );
  CHECK( xmg.num_pos() == 1 );
  CHECK( xmg.num_gates() == 1 );
}

TEST_CASE( "Cut rewriting from constant", "[cut_rewriting]" )
{
  mig_network mig;
  mig.create_po( mig.get_constant( false ) );

  mig_npn_resynthesis resyn;
  mig = cut_rewriting( mig, resyn );

  CHECK( mig.size() == 1 );
  CHECK( mig.num_pis() == 0 );
  CHECK( mig.num_pos() == 1 );
  CHECK( mig.num_gates() == 0 );

  mig.foreach_po( [&]( auto const& f ) {
    CHECK( f == mig.get_constant( false ) );
  } );
}

TEST_CASE( "Cut rewriting from inverted constant", "[cut_rewriting]" )
{
  mig_network mig;
  mig.create_po( mig.get_constant( true ) );

  mig_npn_resynthesis resyn;
  mig = cut_rewriting( mig, resyn );

  CHECK( mig.size() == 1 );
  CHECK( mig.num_pis() == 0 );
  CHECK( mig.num_pos() == 1 );
  CHECK( mig.num_gates() == 0 );

  mig.foreach_po( [&]( auto const& f ) {
    CHECK( f == mig.get_constant( true ) );
  } );
}

TEST_CASE( "Cut rewriting from projection", "[cut_rewriting]" )
{
  mig_network mig;
  mig.create_po( mig.create_pi() );

  mig_npn_resynthesis resyn;
  mig = cut_rewriting( mig, resyn );

  CHECK( mig.size() == 2 );
  CHECK( mig.num_pis() == 1 );
  CHECK( mig.num_pos() == 1 );
  CHECK( mig.num_gates() == 0 );

  mig.foreach_po( [&]( auto const& f ) {
    CHECK( mig.get_node( f ) == 1 );
    CHECK( !mig.is_complemented( f ) );
  } );
}

TEST_CASE( "Cut rewriting from inverted projection", "[cut_rewriting]" )
{
  mig_network mig;
  mig.create_po( !mig.create_pi() );

  mig_npn_resynthesis resyn;
  mig = cut_rewriting( mig, resyn );

  CHECK( mig.size() == 2 );
  CHECK( mig.num_pis() == 1 );
  CHECK( mig.num_pos() == 1 );
  CHECK( mig.num_gates() == 0 );

  mig.foreach_po( [&]( auto const& f ) {
    CHECK( mig.get_node( f ) == 1 );
    CHECK( mig.is_complemented( f ) );
  } );
}

TEST_CASE( "Cut rewriting with exact LUT synthesis", "[cut_rewriting]" )
{
  klut_network klut;
  const auto a = klut.create_pi();
  const auto b = klut.create_pi();
  const auto c = klut.create_pi();
  const auto d = klut.create_pi();

  klut.create_po( klut.create_and( a, klut.create_and( b, klut.create_and( c, d ) ) ) );

  CHECK( klut.num_pis() == 4u );
  CHECK( klut.num_pos() == 1u );
  CHECK( klut.num_gates() == 3u );

  exact_resynthesis resyn( 3u );
  klut = cut_rewriting( klut, resyn );

  CHECK( klut.num_pis() == 4u );
  CHECK( klut.num_pos() == 1u );
  CHECK( klut.num_gates() == 2u );
}

TEST_CASE( "Cut rewriting with alternative costs", "[cut_rewriting]" )
{
  xag_network xag;
  const auto a = xag.create_pi();
  const auto b = xag.create_pi();
  const auto c = xag.create_pi();

  const auto f = xag.create_or( xag.create_or( xag.create_and( a, b ), xag.create_and( b, c ) ), xag.create_and( a, c ) );
  xag.create_po( f );

  future::xag_minmc_resynthesis resyn;
  xag = cut_rewriting<xag_network, decltype( resyn ), mc_cost<xag_network>>( xag, resyn, {}, nullptr );

  CHECK( xag.size() == 8 );
  CHECK( xag.num_pis() == 3 );
  CHECK( xag.num_pos() == 1 );
  CHECK( *multiplicative_complexity( xag ) == 1 );
}

TEST_CASE( "Cut rewriting should avoid cycles", "[cut_rewriting]" )
{
  aig_network aig;
  const auto x0 = aig.create_pi();
  const auto x1 = aig.create_pi();
  const auto x2 = aig.create_pi();

  const auto n0 = aig.create_and( x1, !x2 );
  const auto n1 = aig.create_and( !x0, n0 );
  const auto n2 = aig.create_and( x0, !n0 );
  const auto n3 = aig.create_and( !n1, !n2 );
  const auto n4 = aig.create_and( x1, x2 );
  const auto n5 = aig.create_and( x0, !n4 );
  const auto n6 = aig.create_and( !x0, n4 );
  const auto n7 = aig.create_and( !n5, !n6 );
  aig.create_po( n3 );
  aig.create_po( n7 );

  xag_npn_resynthesis<aig_network> resyn;
  cut_rewriting_params ps;
  ps.cut_enumeration_ps.cut_size = 4;
  aig = cut_rewriting( aig, resyn, ps );

  CHECK( aig.size() == 12 );
  CHECK( aig.num_pis() == 3 );
  CHECK( aig.num_pos() == 2 );
  CHECK( aig.num_gates() == 8 );
}<|MERGE_RESOLUTION|>--- conflicted
+++ resolved
@@ -60,7 +60,6 @@
   CHECK( xmg.num_gates() == 1 );
 }
 
-<<<<<<< HEAD
 TEST_CASE( "Cut rewriting with Akers synthesis", "[cut_rewriting]" )
 {
   mig_network mig;
@@ -82,10 +81,7 @@
   CHECK( mig.num_gates() == 1 );
 }
 
-TEST_CASE( "Cut rewriting from constant", "[cut_rewriting]" )
-=======
 TEST_CASE( "In-place cut rewriting from constant", "[cut_rewriting]" )
->>>>>>> c3f6ab45
 {
   mig_network mig;
   mig.create_po( mig.get_constant( false ) );
