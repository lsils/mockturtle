--- conflicted
+++ resolved
@@ -94,7 +94,6 @@
   CHECK( mig.num_gates() == 1 );
 }
 
-<<<<<<< HEAD
 TEST_CASE( "Resubstitution of XMG", "[resubstitution]" )
 {
   xmg_network xmg;
@@ -138,7 +137,7 @@
   CHECK( xmg.num_pos() == 2 );
   CHECK( xmg.num_gates() == 1 );
 } 
-=======
+
 TEST_CASE( "Resubstitution of XAG to minimize ANDs", "[resubstitution]" )
 {
   xag_network xag;
@@ -174,5 +173,4 @@
   CHECK( xag.num_pis() == 3 );
   CHECK( xag.num_pos() == 1 );
   CHECK( xag.num_gates() == 2 );
-}
->>>>>>> a1f0f90a
+}