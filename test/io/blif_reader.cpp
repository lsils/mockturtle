--- conflicted
+++ resolved
@@ -4,10 +4,6 @@
 #include <string>
 
 #include <mockturtle/algorithms/cleanup.hpp>
-<<<<<<< HEAD
-=======
-#include <mockturtle/io/cover_to_graph.hpp>
->>>>>>> ba973764
 #include <mockturtle/algorithms/node_resynthesis.hpp>
 #include <mockturtle/algorithms/node_resynthesis/mig_npn.hpp>
 #include <mockturtle/algorithms/simulation.hpp>
@@ -305,11 +301,6 @@
   CHECK( cover.num_pis() == 3 );
   CHECK( cover.num_pos() == 2 );
   CHECK( cover.num_gates() == 4 );
-<<<<<<< HEAD
-  std::cout << "end blif reader  \n" ;
-}
-
-=======
 }
 
 TEST_CASE( "cover network, read a BLIF file containing latch declaration bug that requires updated 'split' function", "[blif_reader]" )
@@ -353,6 +344,5 @@
   CHECK( cover.num_latches() == 3 );
   CHECK( cover.num_gates() == 9 );
 }
->>>>>>> ba973764
 
 // missing write blif from cover network